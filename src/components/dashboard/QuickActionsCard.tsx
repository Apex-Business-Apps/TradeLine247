--- conflicted
+++ resolved
@@ -5,10 +5,7 @@
 import { paths } from '@/routes/paths';
 import { useSafeNavigation } from '@/hooks/useSafeNavigation';
 import { toast } from 'sonner';
-<<<<<<< HEAD
-=======
 import { errorReporter } from '@/lib/errorReporter';
->>>>>>> 221d1ec5
 
 const actions = [
   {
@@ -62,12 +59,6 @@
       await goToWithFeedback(action.to, action.label);
     } catch (error) {
       const errorMessage = error instanceof Error ? error.message : 'Unknown error';
-<<<<<<< HEAD
-      console.error('[QuickActions] Navigation failed:', {
-        action: action.label,
-        path: action.to,
-        error: errorMessage
-=======
       errorReporter.report({
         type: 'error',
         message: `Quick action navigation failed: ${action.label} to ${action.to}`,
@@ -77,7 +68,6 @@
         userAgent: navigator.userAgent,
         environment: errorReporter['getEnvironment'](),
         metadata: { action: action.label, path: action.to, error: errorMessage }
->>>>>>> 221d1ec5
       });
       
       toast.error('Action Failed', {
