/**
 * Enhanced Dashboard with Personalization
 *
 * Features:
 * - Welcome dialog for first-time users
 * - Personalized tips and recommendations
 * - Customizable layout based on user preferences
 * - Integration with user preferences store
 * - Enhanced error handling and loading states
 *
 * ============================================================================
 * LOVABLE: DO NOT MODIFY TYPESCRIPT IN THIS FILE
 * ============================================================================
 * This project uses strict: false, noImplicitAny: false (intentional config).
 * All type checks pass: npm run typecheck → ✅ 0 errors
 * Build succeeds: npm run build → ✅ successful
 * The code is correct as-is. Do not "fix" TypeScript unless explicitly asked.
 * ============================================================================
 */

import React, { useEffect } from 'react';
import { useTranslation } from 'react-i18next';
import { Card, CardContent, CardHeader, CardTitle } from '@/components/ui/card';
import { NextActionsSection } from './new/NextActionsSection';
import { WinsSection } from './new/WinsSection';
import { QuickActionsCard } from './QuickActionsCard';
import { ServiceHealth } from './ServiceHealth';
import { useDashboardData } from '@/hooks/useDashboardData';
import { KpiCard } from './components/KpiCard';
import { Calendar, DollarSign, Phone, Shield } from 'lucide-react';
import { Skeleton } from '@/components/ui/skeleton';
import { useUserPreferencesStore } from '@/stores/userPreferencesStore';
import { useDashboardStore } from '@/stores/dashboardStore';
import { PersonalizedWelcomeDialog } from './PersonalizedWelcomeDialog';
import { PersonalizedTips } from './PersonalizedTips';

export const NewDashboard = () => {
  const { t } = useTranslation('dashboard');
  const { kpis, nextItems, transcripts, isLoading, hasData } = useDashboardData();
  const {
    hasCompletedOnboarding,
    dashboardLayout,
    showQuickActions,
    showServiceHealth,
    showRecentActivity,
  } = useUserPreferencesStore();
  const { isWelcomeDialogOpen, setWelcomeDialogOpen } = useDashboardStore();

  // Show welcome dialog for first-time users
  useEffect(() => {
    if (!hasCompletedOnboarding && !isWelcomeDialogOpen) {
      setWelcomeDialogOpen(true);
    }
  }, [hasCompletedOnboarding, isWelcomeDialogOpen, setWelcomeDialogOpen]);

  const getKpiConfig = (id: string) => {
    const configs = {
      bookings: {
        title: t('kpi.bookings'),
        subtitle: t('kpi.bookings_subtitle'),
        icon: Calendar,
        color: 'text-info dark:text-blue-400',
        bgColor: 'bg-blue-100 dark:bg-blue-900/30',
        ariaLabel: t('kpi.bookings_aria')
      },
      payout: {
        title: t('kpi.payout'),
        subtitle: t('kpi.payout_subtitle'),
        icon: DollarSign,
        color: 'text-success dark:text-green-400',
        bgColor: 'bg-green-100 dark:bg-green-900/30',
        ariaLabel: t('kpi.payout_aria')
      },
      answerRate: {
        title: t('kpi.answerRate'),
        subtitle: t('kpi.answerRate_subtitle'),
        icon: Phone,
        color: 'text-neutral dark:text-purple-400',
        bgColor: 'bg-purple-100 dark:bg-purple-900/30',
        ariaLabel: t('kpi.answerRate_aria')
      },
      rescued: {
        title: t('kpi.rescued'),
        subtitle: t('kpi.rescued_subtitle'),
        icon: Shield,
        color: 'text-brand-primary dark:text-orange-400',
        bgColor: 'bg-orange-100 dark:bg-orange-900/30',
        ariaLabel: t('kpi.rescued_aria')
      }
    };
    return configs[id] || configs.bookings;
  };

  // Calculate spacing based on layout preference
  const spacingClass = dashboardLayout === 'compact' ? 'space-y-4' : dashboardLayout === 'spacious' ? 'space-y-8' : 'space-y-6';
  const gridGapClass = dashboardLayout === 'compact' ? 'gap-3' : dashboardLayout === 'spacious' ? 'gap-6' : 'gap-4';

  return (
    <>
      <div className={spacingClass}>
        {/* KPI Cards */}
        <div className={`grid grid-cols-2 md:grid-cols-4 ${gridGapClass}`}>
        {isLoading ? (
          // Loading skeletons
          Array.from({ length: 4 }).map((_, i) => (
            <Card key={i} className="relative overflow-hidden border-0">
              <CardContent className="p-3">
                <div className="flex items-start justify-between mb-2">
                  <Skeleton className="h-6 w-6 rounded-md" />
                </div>
                <div className="space-y-1">
                  <Skeleton className="h-6 w-16" />
                  <Skeleton className="h-3 w-20" />
                  <Skeleton className="h-3 w-24" />
                </div>
              </CardContent>
            </Card>
          ))
        ) : hasData ? (
          // Real KPI data
          kpis.map((kpi) => {
            const config = getKpiConfig(kpi.id);
            return (
              <KpiCard
                key={kpi.id}
                kpi={kpi}
                {...config}
                trend={kpi.deltaPct ? (kpi.deltaPct > 0 ? `+${kpi.deltaPct}%` : `${kpi.deltaPct}%`) : undefined}
              />
            );
          })
        ) : (
          // Empty state - No data yet
          Array.from({ length: 4 }).map((_, i) => {
            const configs = [
              { title: t('kpi.bookings'), subtitle: t('kpi.bookings_empty') },
              { title: t('kpi.payout'), subtitle: t('kpi.payout_empty') },
              { title: t('kpi.answerRate'), subtitle: t('kpi.answerRate_empty') },
              { title: t('kpi.rescued'), subtitle: t('kpi.rescued_empty') }
            ];
            return (
              <Card key={i} className="relative overflow-hidden border-0 opacity-70 hover:opacity-90 transition-opacity">
                <CardContent className="p-3">
                  <div className="space-y-2">
                    <div className="text-2xl font-bold text-muted-foreground dark:text-foreground/60">0</div>
                    <p className="text-xs font-medium text-muted-foreground dark:text-foreground/80">{configs[i].title}</p>
                    <p className="text-xs text-muted-foreground/70 dark:text-foreground/70">{configs[i].subtitle}</p>
                  </div>
                </CardContent>
              </Card>
            );
          })
        )}
        </div>

        <div className={`grid grid-cols-1 lg:grid-cols-3 ${gridGapClass}`}>
          <div className={`lg:col-span-2 ${spacingClass}`}>
            <NextActionsSection nextItems={nextItems} isLoading={isLoading} />

            {showRecentActivity && (
              <Card>
                <CardHeader>
                  <CardTitle className="text-lg">{t('recent_activity.title')}</CardTitle>
                </CardHeader>
                <CardContent>
                  {isLoading ? (
                    <div className="space-y-3">
                      {Array.from({ length: 2 }).map((_, i) => (
                        <div key={i} className="flex items-start space-x-3 p-3 bg-card/50 rounded-lg">
                          <Skeleton className="h-8 w-8 rounded-lg" />
                          <div className="flex-1 space-y-2">
                            <Skeleton className="h-4 w-32" />
                            <Skeleton className="h-3 w-full" />
                            <Skeleton className="h-3 w-24" />
                          </div>
                        </div>
                      ))}
                    </div>
                  ) : hasData && transcripts.length > 0 ? (
                    <div className="space-y-3">
                      {transcripts.map((transcript) => (
                        <div key={transcript.id} className="flex items-start space-x-3 p-3 bg-card/50 rounded-lg border border-border/50 hover:bg-accent/50 transition-colors cursor-pointer">
                          <div className="p-2 bg-primary/10 rounded-lg shrink-0">
                            <Phone className="h-4 w-4 text-primary" />
                          </div>
                          <div className="flex-1 min-w-0 space-y-2">
                            <div className="flex items-center justify-between">
                              <span className="font-medium text-sm">{transcript.caller}</span>
                              <span className="text-xs text-muted-foreground">
                                {new Date(transcript.atISO).toLocaleDateString()}
                              </span>
                            </div>
                            <p className="text-sm text-muted-foreground line-clamp-2">{transcript.summary}</p>
                            {transcript.needsReply && (
                              <div className="text-xs text-brand-primary dark:text-orange-400 font-medium">
                                {t('recent_activity.needs_reply')}
                              </div>
                            )}
                          </div>
                        </div>
                      ))}
                    </div>
                  ) : (
                    <div className="text-center py-8 space-y-3">
                      <div className="inline-flex p-3 rounded-full bg-muted/50 mb-2">
                        <Phone className="h-6 w-6 text-muted-foreground" />
                      </div>
                      <p className="font-medium text-foreground">{t('recent_activity.no_activity')}</p>
                      <p className="text-sm text-muted-foreground">{t('recent_activity.no_activity_description')}</p>
                    </div>
                  )}
                </CardContent>
              </Card>
            )}
          </div>

          <div className={spacingClass}>
            <WinsSection />

            {/* Personalized Tips */}
            <PersonalizedTips
              kpisData={kpis}
              nextItemsCount={nextItems?.length || 0}
              transcriptsCount={transcripts?.length || 0}
            />

            {showQuickActions && (
<<<<<<< HEAD
              <div className="quick-actions lg:sticky lg:top-4 ios-no-sticky">
                <QuickActionsCard />
              </div>
=======
              <section className="quick-actions md:sticky md:top-4 ios-no-sticky">
                <QuickActionsCard />
              </section>
>>>>>>> 4dcdbe3e
            )}
            {showServiceHealth && <ServiceHealth />}
          </div>
        </div>
      </div>

      {/* Welcome Dialog for First-Time Users */}
      <PersonalizedWelcomeDialog
        open={isWelcomeDialogOpen}
        onOpenChange={setWelcomeDialogOpen}
      />
    </>
  );
};<|MERGE_RESOLUTION|>--- conflicted
+++ resolved
@@ -225,15 +225,9 @@
             />
 
             {showQuickActions && (
-<<<<<<< HEAD
               <div className="quick-actions lg:sticky lg:top-4 ios-no-sticky">
                 <QuickActionsCard />
               </div>
-=======
-              <section className="quick-actions md:sticky md:top-4 ios-no-sticky">
-                <QuickActionsCard />
-              </section>
->>>>>>> 4dcdbe3e
             )}
             {showServiceHealth && <ServiceHealth />}
           </div>
