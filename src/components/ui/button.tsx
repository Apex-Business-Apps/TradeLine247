import * as React from "react";
import { Slot } from "@radix-ui/react-slot";
import { cva, type VariantProps } from "class-variance-authority";

import { cn } from "@/lib/utils";

const buttonVariants = cva(
  "inline-flex items-center justify-center gap-2 whitespace-nowrap rounded-md text-sm font-medium ring-offset-background transition-colors focus-visible:outline-none focus-visible:ring-2 focus-visible:ring-ring focus-visible:ring-offset-2 disabled:pointer-events-none disabled:opacity-50 [&_svg]:pointer-events-none [&_svg]:size-4 [&_svg]:shrink-0",
  {
    variants: {
      variant: {
        // A11Y: btn-aa class provides WCAG AA compliance (see src/index.css @layer accessibility-buttons)
        // To revert: remove "btn-aa" from this line
        default: "btn-aa bg-primary text-primary-foreground hover:bg-primary/90",
        destructive: "bg-destructive text-destructive-foreground hover:bg-destructive/90",
        outline: "border border-input bg-background hover:bg-accent hover:text-accent-foreground",
        secondary: "bg-secondary text-secondary-foreground hover:bg-secondary/80",
        ghost: "bg-transparent text-foreground hover:bg-muted",
        link: "text-primary underline-offset-4 hover:underline",
<<<<<<< HEAD
        success: "bg-green-700 text-white hover:bg-green-800",
=======
        success: "bg-[hsl(142_85%_25%)] text-white hover:bg-[hsl(142_90%_20%)]", // WCAG AA: brand-green-dark (5.76:1 contrast)
>>>>>>> 221d1ec5
      },
      size: {
        default: "h-10 px-4 py-2",
        sm: "h-9 rounded-md px-3",
        lg: "h-11 rounded-md px-8",
        icon: "h-10 w-10",
      },
    },
    defaultVariants: {
      variant: "default",
      size: "default",
    },
  },
);

export interface ButtonProps
  extends React.ButtonHTMLAttributes<HTMLButtonElement>,
    VariantProps<typeof buttonVariants> {
  asChild?: boolean;
}

const Button = React.forwardRef<HTMLButtonElement, ButtonProps>(
  ({ className, variant, size, asChild = false, ...props }, ref) => {
    const Comp = asChild ? Slot : "button";
    return <Comp className={cn(buttonVariants({ variant, size, className }))} ref={ref} {...props} />;
  },
);
Button.displayName = "Button";

export { Button, buttonVariants };
<|MERGE_RESOLUTION|>--- conflicted
+++ resolved
@@ -13,15 +13,11 @@
         // To revert: remove "btn-aa" from this line
         default: "btn-aa bg-primary text-primary-foreground hover:bg-primary/90",
         destructive: "bg-destructive text-destructive-foreground hover:bg-destructive/90",
-        outline: "border border-input bg-background hover:bg-accent hover:text-accent-foreground",
+        outline: "border border-input bg-background text-foreground hover:border-primary hover:text-primary hover:bg-accent",
         secondary: "bg-secondary text-secondary-foreground hover:bg-secondary/80",
-        ghost: "bg-transparent text-foreground hover:bg-muted",
+        ghost: "bg-transparent text-foreground hover:bg-muted hover:text-primary",
         link: "text-primary underline-offset-4 hover:underline",
-<<<<<<< HEAD
-        success: "bg-green-700 text-white hover:bg-green-800",
-=======
         success: "bg-[hsl(142_85%_25%)] text-white hover:bg-[hsl(142_90%_20%)]", // WCAG AA: brand-green-dark (5.76:1 contrast)
->>>>>>> 221d1ec5
       },
       size: {
         default: "h-10 px-4 py-2",
