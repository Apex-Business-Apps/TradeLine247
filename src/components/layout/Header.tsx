import React, { useState, useEffect, useCallback } from 'react';
import { Button } from '@/components/ui/button';
import { NavigationMenu, NavigationMenuContent, NavigationMenuItem, NavigationMenuLink, NavigationMenuList } from '@/components/ui/navigation-menu';
import { Menu, X, LogOut, User, Settings, ChevronDown, Phone, Smartphone } from 'lucide-react';
import { cn } from '@/lib/utils';
import { useAuth } from '@/hooks/useAuth';
import { Link, useLocation } from 'react-router-dom';
import { paths } from '@/routes/paths';
import { LanguageSwitcher } from '@/components/LanguageSwitcher';
import { useSafeNavigation } from '@/hooks/useSafeNavigation';
import { errorReporter } from '@/lib/errorReporter';
import builtCanadianBadge from '@/assets/badges/built-canadian.svg';
import {
  DropdownMenu,
  DropdownMenuContent,
  DropdownMenuItem,
  DropdownMenuLabel,
  DropdownMenuSeparator,
  DropdownMenuTrigger,
} from '@/components/ui/dropdown-menu';
<<<<<<< HEAD
import '../nav/AppHeaderOverride.module.css';
=======
>>>>>>> 1e5ff375

// Navigation configuration
const MARKETING_NAV = [
  { name: 'Features', href: paths.features },
  { name: 'Pricing', href: `${paths.pricing}#no-monthly` },
  { name: 'Compare', href: paths.compare },
  { name: 'Security', href: paths.security },
  { name: 'FAQ', href: paths.faq },
  { name: 'Contact', href: paths.contact },
] as const;

const ADMIN_NAV = [
  { name: 'Dashboard', href: paths.dashboard, icon: User },
  { name: 'Calls', href: paths.calls, icon: Phone },
  { name: 'Phone Apps', href: paths.phoneApps, icon: Smartphone },
  { name: 'Settings', href: paths.voiceSettings, icon: Settings },
] as const;

export const Header: React.FC = () => {
  const [isScrolled, setIsScrolled] = useState(false);
  const [isMobileMenuOpen, setIsMobileMenuOpen] = useState(false);
<<<<<<< HEAD

  // Defensive hook calls with fallbacks for enterprise-grade resilience
  const {
    user = null,
    userRole = null,
    signOut = async () => ({ error: null }),
    isAdmin = () => false
  } = useAuth() || {};

  const { goToWithFeedback = async (path: string) => { window.location.href = path; } } = useSafeNavigation() || {};

  const location = useLocation();
  const mobileMenuId = 'mobile-menu';
  const isUserAdmin = typeof isAdmin === 'function' ? isAdmin() : false;

  // Streamlined navigation handler - single source of truth with enterprise error handling
  const handleNavigation = React.useCallback(async (href: string, label: string, closeMenu = false) => {
=======
  const { user, userRole, signOut, isAdmin } = useAuth();
  const { goToWithFeedback } = useSafeNavigation();
  const location = useLocation();
  const isUserAdmin = isAdmin();
  const isMarketingHome = location.pathname === paths.home;

  // Navigation handler
  const handleNavigation = useCallback(async (href: string, label: string, closeMenu = false) => {
>>>>>>> 1e5ff375
    if (closeMenu) setIsMobileMenuOpen(false);
    try {
      if (goToWithFeedback && typeof goToWithFeedback === 'function') {
        await goToWithFeedback(href, label);
      } else {
        // Fallback to direct navigation if hook unavailable
        window.location.href = href;
      }
    } catch (error) {
<<<<<<< HEAD
      console.error(`[Header] Navigation failed for ${label}:`, error);
      // Ultimate fallback
      window.location.href = href;
    }
  }, [goToWithFeedback]);

  // Safe signOut handler with fallback
  const handleSignOut = React.useCallback(async () => {
    try {
      if (signOut && typeof signOut === 'function') {
        await signOut();
      }
      // Fallback: clear session and redirect
      window.location.href = paths.home;
    } catch (error) {
      console.error('[Header] Sign out failed:', error);
      // Force redirect on error
      window.location.href = paths.home;
    }
  }, [signOut]);

  // Optimized scroll handler
=======
      errorReporter.report({
        type: 'error',
        message: `Header navigation failed: ${label} to ${href}`,
        stack: error instanceof Error ? error.stack : undefined,
        timestamp: new Date().toISOString(),
        url: window.location.href,
        userAgent: navigator.userAgent,
        environment: errorReporter['getEnvironment'](),
        metadata: { label, href, error }
      });
    }
  }, [goToWithFeedback]);

  // Scroll detection with throttling to prevent excessive re-renders
>>>>>>> 1e5ff375
  useEffect(() => {
    let timeoutId: NodeJS.Timeout | null = null;
    let lastScrollY = window.scrollY;

    const handleScroll = () => {
      const currentScrollY = window.scrollY;

      // Only update if scroll threshold actually changed
      const wasScrolled = lastScrollY > 10;
      const isNowScrolled = currentScrollY > 10;

      if (wasScrolled !== isNowScrolled) {
        // Throttle: batch updates using requestAnimationFrame
        if (!timeoutId) {
          timeoutId = setTimeout(() => {
            setIsScrolled(currentScrollY > 10);
            lastScrollY = currentScrollY;
            timeoutId = null;
          }, 100); // 100ms throttle
        }
      }
    };

    window.addEventListener('scroll', handleScroll, { passive: true });

    return () => {
      window.removeEventListener('scroll', handleScroll);
      if (timeoutId) {
        clearTimeout(timeoutId);
        timeoutId = null;
      }
    };
  }, []);

  // Close mobile menu on route change
  useEffect(() => {
    setIsMobileMenuOpen(false);
<<<<<<< HEAD
  }, [location?.pathname]);
  return <header
      id="app-header"
      data-site-header
      data-testid="app-header"
=======
  }, [location.pathname]);

  // Active path check
  const isActivePath = useCallback((href: string) => {
    const [path] = href.split('#');
    return location.pathname === path;
  }, [location.pathname]);

  // User display name
  const userDisplayName = user?.user_metadata?.display_name || user?.email?.split('@')[0] || 'User';

  return (
    <header 
      data-site-header 
>>>>>>> 1e5ff375
      className={cn(
        'sticky top-0 z-[9999] w-full border-b bg-background/95 backdrop-blur',
        'supports-[backdrop-filter]:bg-background/60 transition-all duration-300 isolate',
        isScrolled ? 'shadow-lg py-2' : 'py-4'
      )}
      style={{ isolation: 'isolate' }}
    >
      <div 
        data-header-inner 
        className="flex max-w-7xl mx-auto px-4 sm:px-6 lg:px-8 h-14 items-center gap-4"
      >
        {/* Left: Home Button & Badge */}
        <div 
          id="app-header-left" 
          data-slot="left" 
          className="flex items-center gap-3"
        >
          <Button
            variant="default"
            size={isScrolled ? 'sm' : 'default'}
            onClick={() => handleNavigation(paths.home, 'Home')}
            className="hover-scale transition-all duration-300"
            aria-label="Go to homepage"
          >
            Home
          </Button>
          <img
            id="app-badge-ca"
            src={builtCanadianBadge}
            alt="Built in Canada"
            className="h-[45px] sm:h-[60px] lg:h-[65px] w-auto"
            width="156"
            height="65"
            loading="eager"
          />
        </div>

        {/* Center: Desktop Marketing Navigation */}
        <nav 
          data-slot="center" 
          aria-label="Primary" 
          className="hidden lg:flex items-center gap-1"
        >
          <NavigationMenu>
            <NavigationMenuList className="gap-1">
              {MARKETING_NAV.map((item) => (
                <NavigationMenuItem key={item.name}>
                  <NavigationMenuLink asChild>
                    <Link
                      to={item.href}
                      className={cn(
                        'inline-flex h-10 w-max items-center justify-center rounded-md px-4 py-2',
                        'text-sm font-medium text-muted-foreground transition-all duration-300',
                        'hover:bg-accent hover:text-foreground focus:bg-accent focus:text-foreground',
                        'focus:outline-none disabled:pointer-events-none disabled:opacity-50',
                        'data-[active]:bg-accent/50 data-[state=open]:bg-accent/50 hover-scale'
                      )}
                      aria-current={isActivePath(item.href) ? 'page' : undefined}
                    >
                      {item.name}
                    </Link>
                  </NavigationMenuLink>
                </NavigationMenuItem>
              ))}
            </NavigationMenuList>
          </NavigationMenu>
        </nav>

        {/* Center: Desktop Admin Navigation (Admin Only, NOT on marketing home) */}
        {isUserAdmin && !isMarketingHome && (
          <nav 
            data-slot="app-nav" 
            aria-label="Application" 
            className="hidden lg:flex items-center gap-1 ml-4 pl-4 border-l border-border"
          >
            <NavigationMenu>
              <NavigationMenuList className="gap-1">
                {ADMIN_NAV.map((item) => {
                  const Icon = item.icon;
                  return (
                    <NavigationMenuItem key={item.name}>
                      <NavigationMenuLink asChild>
                        <Link
                          to={item.href}
                          onClick={(e) => {
                            e.preventDefault();
                            handleNavigation(item.href, item.name);
                          }}
                          className={cn(
                            'inline-flex h-10 w-max items-center justify-center rounded-md px-4 py-2',
                            'text-sm font-semibold text-primary transition-all duration-300',
                            'hover:bg-primary/10 hover:text-primary focus:bg-primary/10 focus:text-primary',
                            'focus:outline-none disabled:pointer-events-none disabled:opacity-50',
                            'data-[active]:bg-primary/20 data-[state=open]:bg-primary/20 hover-scale'
                          )}
                          aria-label={`Navigate to ${item.name}`}
                        >
<<<<<<< HEAD
                          <Settings className="mr-2 h-4 w-4" />
                          Settings
                        </DropdownMenuItem>
                      </>
                    )}
                    <DropdownMenuSeparator />
                    <DropdownMenuItem
                      onClick={handleSignOut}
                      className="cursor-pointer text-red-600 focus:text-red-600 focus:bg-red-50 dark:text-red-400 dark:focus:text-red-400 dark:focus:bg-red-950/20"
                    >
                      <LogOut className="mr-2 h-4 w-4" />
                      Sign Out
                    </DropdownMenuItem>
                  </DropdownMenuContent>
                </DropdownMenu>
                <Button
                  variant="ghost"
                  size={isScrolled ? 'sm' : 'default'}
                  onClick={handleSignOut}
                  className="hidden lg:flex items-center gap-2 hover:bg-accent transition-all duration-300 text-red-600 hover:text-red-700 dark:text-red-400 dark:hover:text-red-300 h-11 px-4"
                  aria-label="Sign out"
                >
                  <LogOut className="h-4 w-4" />
                  <span className="hidden xl:inline">Sign Out</span>
                </Button>
              </>
=======
                          {item.name}
                        </Link>
                      </NavigationMenuLink>
                    </NavigationMenuItem>
                  );
                })}
              </NavigationMenuList>
            </NavigationMenu>
          </nav>
        )}

        {/* Right: Language Switcher, Burger, User Menu */}
        <div 
          data-slot="right" 
          className="flex items-center gap-2 ml-auto"
        >
          <LanguageSwitcher />
          
          {/* Burger Menu Button - Always visible */}
          <button
            id="burger-menu-button"
            data-testid="burger-menu-button"
            className="flex items-center justify-center p-2 rounded-md bg-background hover:bg-accent transition-all duration-300 hover-scale min-w-[44px] min-h-[44px]"
            style={{ border: '2px solid #FF6B35' }}
            onClick={() => setIsMobileMenuOpen(prev => !prev)}
            aria-label="Toggle mobile menu"
            aria-expanded={isMobileMenuOpen}
            aria-controls="mobile-menu"
            type="button"
          >
            {isMobileMenuOpen ? (
              <X size={20} strokeWidth={2} style={{ color: '#FF6B35' }} />
>>>>>>> 1e5ff375
            ) : (
              <Menu size={20} strokeWidth={2} style={{ color: '#FF6B35' }} />
            )}
          </button>

          {/* User Menu */}
          {user ? (
            <>
              {/* Desktop: User Dropdown */}
              <DropdownMenu>
                <DropdownMenuTrigger asChild>
                  <Button 
                    variant="ghost" 
                    size={isScrolled ? 'sm' : 'default'}
                    className="hidden lg:flex items-center gap-2 hover:bg-accent transition-all duration-300"
                  >
                    <div className="flex flex-col items-start">
                      <span className="text-sm font-medium text-foreground leading-tight">
                        {userDisplayName}
                      </span>
                      {userRole && (
                        <span className={cn(
                          'text-xs font-medium leading-tight',
                          isUserAdmin ? 'text-primary' : 'text-muted-foreground'
                        )}>
                          {userRole.toUpperCase()}
                        </span>
                      )}
                    </div>
                    <ChevronDown className="h-4 w-4 text-muted-foreground" />
                  </Button>
                </DropdownMenuTrigger>
                <DropdownMenuContent align="end" className="w-56">
                  <DropdownMenuLabel>
                    <div className="flex flex-col space-y-1">
                      <p className="text-sm font-medium">{userDisplayName}</p>
                      <p className="text-xs text-muted-foreground">{user.email}</p>
                    </div>
                  </DropdownMenuLabel>
                  <DropdownMenuSeparator />
                  {isUserAdmin && (
                    <>
                      {ADMIN_NAV.map((item) => {
                        const Icon = item.icon;
                        return (
                          <DropdownMenuItem 
                            key={item.name}
                            onClick={() => handleNavigation(item.href, item.name)}
                            className="cursor-pointer"
                          >
                            <Icon className="mr-2 h-4 w-4" />
                            {item.name}
                          </DropdownMenuItem>
                        );
                      })}
                      <DropdownMenuSeparator />
                    </>
                  )}
                  <DropdownMenuItem 
                    onClick={() => signOut()}
                    className="cursor-pointer text-primary focus:text-primary focus:bg-primary/10 dark:focus:bg-primary/20"
                  >
                    <LogOut className="mr-2 h-4 w-4" />
                    Sign Out
                  </DropdownMenuItem>
                </DropdownMenuContent>
              </DropdownMenu>

              {/* Mobile: Sign Out Icon */}
              <Button 
                variant="ghost" 
                size="icon"
                onClick={() => signOut()} 
                className="lg:hidden hover:bg-accent transition-all duration-300"
                aria-label="Sign out"
              >
                <LogOut className="h-5 w-5" />
              </Button>
            </>
          ) : (
            <Button 
              variant="success" 
              size={isScrolled ? 'sm' : 'default'} 
              onClick={() => handleNavigation(paths.auth, 'Login')}
              className="hover-scale transition-all duration-300 shadow-lg hover:shadow-xl min-h-[44px]"
            >
              Login
            </Button>
          )}
        </div>
      </div>

      {/* Mobile Navigation Drawer - Now visible on all screen sizes */}
      <nav
        id="mobile-menu"
        aria-label="Mobile"
        aria-hidden={!isMobileMenuOpen}
        className={cn(
          'border-t bg-background/95 backdrop-blur transition-all duration-300 overflow-hidden',
          isMobileMenuOpen ? 'max-h-screen opacity-100' : 'max-h-0 opacity-0 pointer-events-none'
        )}
      >
        <div className="container py-4 space-y-1">
          {/* Marketing Links */}
          <div className="px-2 py-2">
            <p className="text-xs font-semibold text-muted-foreground uppercase tracking-wider mb-2 px-2">
              Information
            </p>
            {MARKETING_NAV.map((item) => (
              <Link
                key={item.name}
                to={item.href}
                className="block px-4 py-2.5 text-sm font-medium rounded-md hover:bg-accent hover:text-accent-foreground transition-all duration-300"
                onClick={() => handleNavigation(item.href, item.name, true)}
                aria-current={isActivePath(item.href) ? 'page' : undefined}
              >
                {item.name}
              </Link>
            ))}
          </div>

          {/* Admin Links (Admin Only, NOT on marketing home) */}
          {isUserAdmin && !isMarketingHome && (
            <>
              <div className="border-t border-border my-2" />
              <div className="px-2 py-2">
                <p className="text-xs font-semibold text-primary uppercase tracking-wider mb-2 px-2">
                  Application
                </p>
                {ADMIN_NAV.map((item) => (
                  <Link
                    key={item.name}
                    to={item.href}
                    onClick={(e) => {
                      e.preventDefault();
                      handleNavigation(item.href, item.name, true);
                    }}
                    className="block px-4 py-2.5 text-sm font-semibold rounded-md bg-primary/5 hover:bg-primary/10 text-primary transition-all duration-300"
                    aria-label={`Navigate to ${item.name}`}
                    aria-current={isActivePath(item.href) ? 'page' : undefined}
                  >
                    {item.name}
                  </Link>
                ))}
              </div>
            </>
          )}
<<<<<<< HEAD

          <div className="border-t border-border" />
          <div className="space-y-3">
            <LanguageSwitcher data-lovable-lock="structure-only" className="w-full" />
            {user ? (
              <Button
                variant="ghost"
                onClick={() => {
                  setIsMobileMenuOpen(false);
                  handleSignOut();
                }}
                className="w-full justify-center gap-2 rounded-md border border-border bg-background px-4 py-2.5 text-sm font-semibold text-red-600 transition-all duration-300 hover:bg-red-50 focus-visible:outline-none focus-visible:ring-2 focus-visible:ring-offset-2"
              >
                <LogOut className="h-4 w-4" />
                Sign Out
              </Button>
            ) : (
              <Button
                variant="success"
                onClick={() => handleNavigation(paths.auth, 'Login', true)}
                className="w-full justify-center px-4 py-2.5 text-sm font-semibold"
              >
                Login
              </Button>
            )}
          </div>

=======
>>>>>>> 1e5ff375
        </div>
      </nav>
    </header>
  );
};<|MERGE_RESOLUTION|>--- conflicted
+++ resolved
@@ -18,10 +18,7 @@
   DropdownMenuSeparator,
   DropdownMenuTrigger,
 } from '@/components/ui/dropdown-menu';
-<<<<<<< HEAD
-import '../nav/AppHeaderOverride.module.css';
-=======
->>>>>>> 1e5ff375
+// CSS import removed in main branch - keeping defensive approach
 
 // Navigation configuration
 const MARKETING_NAV = [
@@ -43,8 +40,6 @@
 export const Header: React.FC = () => {
   const [isScrolled, setIsScrolled] = useState(false);
   const [isMobileMenuOpen, setIsMobileMenuOpen] = useState(false);
-<<<<<<< HEAD
-
   // Defensive hook calls with fallbacks for enterprise-grade resilience
   const {
     user = null,
@@ -58,19 +53,10 @@
   const location = useLocation();
   const mobileMenuId = 'mobile-menu';
   const isUserAdmin = typeof isAdmin === 'function' ? isAdmin() : false;
+  const isMarketingHome = location?.pathname === paths.home;
 
   // Streamlined navigation handler - single source of truth with enterprise error handling
   const handleNavigation = React.useCallback(async (href: string, label: string, closeMenu = false) => {
-=======
-  const { user, userRole, signOut, isAdmin } = useAuth();
-  const { goToWithFeedback } = useSafeNavigation();
-  const location = useLocation();
-  const isUserAdmin = isAdmin();
-  const isMarketingHome = location.pathname === paths.home;
-
-  // Navigation handler
-  const handleNavigation = useCallback(async (href: string, label: string, closeMenu = false) => {
->>>>>>> 1e5ff375
     if (closeMenu) setIsMobileMenuOpen(false);
     try {
       if (goToWithFeedback && typeof goToWithFeedback === 'function') {
@@ -80,7 +66,6 @@
         window.location.href = href;
       }
     } catch (error) {
-<<<<<<< HEAD
       console.error(`[Header] Navigation failed for ${label}:`, error);
       // Ultimate fallback
       window.location.href = href;
@@ -103,22 +88,6 @@
   }, [signOut]);
 
   // Optimized scroll handler
-=======
-      errorReporter.report({
-        type: 'error',
-        message: `Header navigation failed: ${label} to ${href}`,
-        stack: error instanceof Error ? error.stack : undefined,
-        timestamp: new Date().toISOString(),
-        url: window.location.href,
-        userAgent: navigator.userAgent,
-        environment: errorReporter['getEnvironment'](),
-        metadata: { label, href, error }
-      });
-    }
-  }, [goToWithFeedback]);
-
-  // Scroll detection with throttling to prevent excessive re-renders
->>>>>>> 1e5ff375
   useEffect(() => {
     let timeoutId: NodeJS.Timeout | null = null;
     let lastScrollY = window.scrollY;
@@ -156,28 +125,22 @@
   // Close mobile menu on route change
   useEffect(() => {
     setIsMobileMenuOpen(false);
-<<<<<<< HEAD
   }, [location?.pathname]);
-  return <header
+
+  // Active path check
+  const isActivePath = useCallback((href: string) => {
+    const [path] = href.split('#');
+    return location?.pathname === path;
+  }, [location?.pathname]);
+
+  // User display name with defensive checks
+  const userDisplayName = user?.user_metadata?.display_name || user?.email?.split('@')[0] || 'User';
+
+  return (
+    <header
       id="app-header"
       data-site-header
       data-testid="app-header"
-=======
-  }, [location.pathname]);
-
-  // Active path check
-  const isActivePath = useCallback((href: string) => {
-    const [path] = href.split('#');
-    return location.pathname === path;
-  }, [location.pathname]);
-
-  // User display name
-  const userDisplayName = user?.user_metadata?.display_name || user?.email?.split('@')[0] || 'User';
-
-  return (
-    <header 
-      data-site-header 
->>>>>>> 1e5ff375
       className={cn(
         'sticky top-0 z-[9999] w-full border-b bg-background/95 backdrop-blur',
         'supports-[backdrop-filter]:bg-background/60 transition-all duration-300 isolate',
@@ -275,34 +238,6 @@
                           )}
                           aria-label={`Navigate to ${item.name}`}
                         >
-<<<<<<< HEAD
-                          <Settings className="mr-2 h-4 w-4" />
-                          Settings
-                        </DropdownMenuItem>
-                      </>
-                    )}
-                    <DropdownMenuSeparator />
-                    <DropdownMenuItem
-                      onClick={handleSignOut}
-                      className="cursor-pointer text-red-600 focus:text-red-600 focus:bg-red-50 dark:text-red-400 dark:focus:text-red-400 dark:focus:bg-red-950/20"
-                    >
-                      <LogOut className="mr-2 h-4 w-4" />
-                      Sign Out
-                    </DropdownMenuItem>
-                  </DropdownMenuContent>
-                </DropdownMenu>
-                <Button
-                  variant="ghost"
-                  size={isScrolled ? 'sm' : 'default'}
-                  onClick={handleSignOut}
-                  className="hidden lg:flex items-center gap-2 hover:bg-accent transition-all duration-300 text-red-600 hover:text-red-700 dark:text-red-400 dark:hover:text-red-300 h-11 px-4"
-                  aria-label="Sign out"
-                >
-                  <LogOut className="h-4 w-4" />
-                  <span className="hidden xl:inline">Sign Out</span>
-                </Button>
-              </>
-=======
                           {item.name}
                         </Link>
                       </NavigationMenuLink>
@@ -315,12 +250,12 @@
         )}
 
         {/* Right: Language Switcher, Burger, User Menu */}
-        <div 
-          data-slot="right" 
+        <div
+          data-slot="right"
           className="flex items-center gap-2 ml-auto"
         >
           <LanguageSwitcher />
-          
+
           {/* Burger Menu Button - Always visible */}
           <button
             id="burger-menu-button"
@@ -335,11 +270,115 @@
           >
             {isMobileMenuOpen ? (
               <X size={20} strokeWidth={2} style={{ color: '#FF6B35' }} />
->>>>>>> 1e5ff375
             ) : (
               <Menu size={20} strokeWidth={2} style={{ color: '#FF6B35' }} />
             )}
           </button>
+
+          {/* User Menu */}
+          {user ? (
+            <>
+              {/* Desktop: User Dropdown */}
+              <DropdownMenu>
+                <DropdownMenuTrigger asChild>
+                  <Button
+                    variant="ghost"
+                    size={isScrolled ? 'sm' : 'default'}
+                    className="hidden lg:flex items-center gap-2 hover:bg-accent transition-all duration-300"
+                  >
+                    <div className="flex flex-col items-start">
+                      <span className="text-sm font-medium text-foreground leading-tight">
+                        {userDisplayName}
+                      </span>
+                      {userRole && (
+                        <span className={cn(
+                          'text-xs font-medium leading-tight',
+                          isUserAdmin ? 'text-red-600 dark:text-red-400' : 'text-blue-600 dark:text-blue-400'
+                        )}>
+                          {userRole.toUpperCase()}
+                        </span>
+                      )}
+                    </div>
+                    <ChevronDown className="h-4 w-4 text-muted-foreground" />
+                  </Button>
+                </DropdownMenuTrigger>
+                <DropdownMenuContent align="end" className="w-56">
+                  <DropdownMenuLabel>
+                    <div className="flex flex-col space-y-1">
+                      <p className="text-sm font-medium">{userDisplayName}</p>
+                      <p className="text-xs text-muted-foreground">{user?.email}</p>
+                    </div>
+                  </DropdownMenuLabel>
+                  {isUserAdmin && (
+                    <>
+                      <DropdownMenuSeparator />
+                      <div className="px-2 py-1.5">
+                        <p className="text-xs font-semibold text-muted-foreground uppercase tracking-wider">
+                          Application
+                        </p>
+                      </div>
+                      <DropdownMenuItem
+                        onClick={() => handleNavigation(paths.dashboard, 'Dashboard')}
+                        className="cursor-pointer"
+                      >
+                        <User className="mr-2 h-4 w-4" />
+                        Dashboard
+                      </DropdownMenuItem>
+                      <DropdownMenuItem
+                        onClick={() => handleNavigation(paths.calls, 'Calls')}
+                        className="cursor-pointer"
+                      >
+                        <Phone className="mr-2 h-4 w-4" />
+                        Calls
+                      </DropdownMenuItem>
+                      <DropdownMenuItem
+                        onClick={() => handleNavigation(paths.phoneApps, 'Phone Apps')}
+                        className="cursor-pointer"
+                      >
+                        <Smartphone className="mr-2 h-4 w-4" />
+                        Phone Apps
+                      </DropdownMenuItem>
+                      <DropdownMenuItem
+                        onClick={() => handleNavigation(paths.voiceSettings, 'Settings')}
+                        className="cursor-pointer"
+                      >
+                        <Settings className="mr-2 h-4 w-4" />
+                        Settings
+                      </DropdownMenuItem>
+                    </>
+                  )}
+                  <DropdownMenuSeparator />
+                  <DropdownMenuItem
+                    onClick={handleSignOut}
+                    className="cursor-pointer text-red-600 focus:text-red-600 focus:bg-red-50 dark:text-red-400 dark:focus:text-red-400 dark:focus:bg-red-950/20"
+                  >
+                    <LogOut className="mr-2 h-4 w-4" />
+                    Sign Out
+                  </DropdownMenuItem>
+                </DropdownMenuContent>
+              </DropdownMenu>
+
+              {/* Mobile: Sign Out Icon */}
+              <Button
+                variant="ghost"
+                size="icon"
+                onClick={handleSignOut}
+                className="lg:hidden hover:bg-accent transition-all duration-300"
+                aria-label="Sign out"
+              >
+                <LogOut className="h-5 w-5" />
+              </Button>
+            </>
+          ) : (
+            <Button
+              variant="success"
+              size={isScrolled ? 'sm' : 'default'}
+              onClick={() => handleNavigation(paths.auth, 'Login')}
+              className="hover-scale transition-all duration-300 shadow-lg hover:shadow-xl min-h-[44px]"
+            >
+              Login
+            </Button>
+          )}
 
           {/* User Menu */}
           {user ? (
@@ -483,11 +522,9 @@
               </div>
             </>
           )}
-<<<<<<< HEAD
-
           <div className="border-t border-border" />
           <div className="space-y-3">
-            <LanguageSwitcher data-lovable-lock="structure-only" className="w-full" />
+            <LanguageSwitcher className="w-full" />
             {user ? (
               <Button
                 variant="ghost"
@@ -510,9 +547,6 @@
               </Button>
             )}
           </div>
-
-=======
->>>>>>> 1e5ff375
         </div>
       </nav>
     </header>
