import React, { useState, useEffect, useCallback } from 'react';
import { Button } from '@/components/ui/button';
import { NavigationMenu, NavigationMenuItem, NavigationMenuLink, NavigationMenuList } from '@/components/ui/navigation-menu';
import { Menu, X, LogOut, User, Settings, Phone, Smartphone } from 'lucide-react';
import { cn } from '@/lib/utils';
import { useAuth } from '@/hooks/useAuth';
import { Link, useLocation } from 'react-router-dom';
import { paths } from '@/routes/paths';
import { LanguageSwitcher } from '@/components/LanguageSwitcher';
import { useSafeNavigation } from '@/hooks/useSafeNavigation';
import { errorReporter } from '@/lib/errorReporter';
import builtCanadianBadge from '@/assets/badges/built-canadian.svg';
import { Avatar, AvatarFallback, AvatarImage } from '@/components/ui/avatar';
import {
  DropdownMenu,
  DropdownMenuContent,
  DropdownMenuItem,
  DropdownMenuLabel,
  DropdownMenuSeparator,
  DropdownMenuTrigger,
} from '@/components/ui/dropdown-menu';
import { useUserPreferencesStore } from '@/stores/userPreferencesStore';
// CSS import removed in main branch - keeping defensive approach

// Navigation configuration
const MARKETING_NAV = [
  { name: 'Features', href: paths.features },
  { name: 'Pricing', href: `${paths.pricing}#no-monthly` },
  { name: 'Compare', href: paths.compare },
  { name: 'Security', href: paths.security },
  { name: 'FAQ', href: paths.faq },
  { name: 'Contact', href: paths.contact },
  { name: 'Docs', href: paths.docs },
] as const;

const ADMIN_NAV = [
  { name: 'Calls', href: paths.calls, icon: Phone },
  { name: 'Phone Apps', href: paths.phoneApps, icon: Smartphone },
  { name: 'Settings', href: paths.voiceSettings, icon: Settings },
] as const;

export const Header: React.FC = () => {
  const [isScrolled, setIsScrolled] = useState(false);
  const [isMobileMenuOpen, setIsMobileMenuOpen] = useState(false);
  const [isUserMenuOpen, setIsUserMenuOpen] = useState(false);
  // Defensive hook calls with fallbacks for enterprise-grade resilience
  const {
    user = null,
    userRole = null,
    signOut = async () => ({ error: null }),
    isAdmin = () => false
  } = useAuth() || {};

  const { goToWithFeedback = async (path: string) => { window.location.href = path; } } = useSafeNavigation() || {};
  const { preferredName, showWelcomeMessage } = useUserPreferencesStore();

  const location = useLocation();
  const mobileMenuId = 'mobile-menu';
  const isUserAdmin = typeof isAdmin === 'function' ? isAdmin() : false;
  const isMarketingHome = location?.pathname === paths.home;

  useEffect(() => {
    setIsUserMenuOpen(false);
  }, [location?.pathname]);

  // Streamlined navigation handler - single source of truth with enterprise error handling
  const handleNavigation = React.useCallback(async (href: string, label: string, closeMenu = false) => {
    if (closeMenu) setIsMobileMenuOpen(false);
    try {
      if (goToWithFeedback && typeof goToWithFeedback === 'function') {
        await goToWithFeedback(href, label);
      } else {
        // Fallback to direct navigation if hook unavailable
        window.location.href = href;
      }
    } catch (error) {
      console.error(`[Header] Navigation failed for ${label}:`, error);
      // Ultimate fallback
      window.location.href = href;
    }
  }, [goToWithFeedback]);

  // Safe signOut handler with fallback
  const handleSignOut = React.useCallback(async () => {
    try {
      if (signOut && typeof signOut === 'function') {
        await signOut();
      }
      // Fallback: clear session and redirect
      window.location.href = paths.home;
    } catch (error) {
      console.error('[Header] Sign out failed:', error);
      // Force redirect on error
      window.location.href = paths.home;
    }
  }, [signOut]);

  const getGreeting = useCallback(() => {
    const hour = new Date().getHours();
    if (hour < 12) return 'Good morning';
    if (hour < 18) return 'Good afternoon';
    return 'Good evening';
  }, []);

  // Optimized scroll handler
  useEffect(() => {
    let timeoutId: NodeJS.Timeout | null = null;
    let lastScrollY = window.scrollY;

    const handleScroll = () => {
      const currentScrollY = window.scrollY;

      // Only update if scroll threshold actually changed
      const wasScrolled = lastScrollY > 10;
      const isNowScrolled = currentScrollY > 10;

      if (wasScrolled !== isNowScrolled) {
        // Throttle: batch updates using requestAnimationFrame
        if (!timeoutId) {
          timeoutId = setTimeout(() => {
            setIsScrolled(currentScrollY > 10);
            lastScrollY = currentScrollY;
            timeoutId = null;
          }, 100); // 100ms throttle
        }
      }
    };

    window.addEventListener('scroll', handleScroll, { passive: true });

    return () => {
      window.removeEventListener('scroll', handleScroll);
      if (timeoutId) {
        clearTimeout(timeoutId);
        timeoutId = null;
      }
    };
  }, []);

  // Close mobile menu on route change
  useEffect(() => {
    setIsMobileMenuOpen(false);
  }, [location?.pathname]);

  // Lock body scroll when mobile menu is open
  useEffect(() => {
    if (isMobileMenuOpen) {
      document.body.style.overflow = 'hidden';
    } else {
      document.body.style.overflow = '';
    }
    return () => {
      document.body.style.overflow = '';
    };
  }, [isMobileMenuOpen]);

  // Active path check
  const isActivePath = useCallback((href: string) => {
    const [path] = href.split('#');
    return location?.pathname === path;
  }, [location?.pathname]);

  // User display name with defensive checks
  const displayName = preferredName
    || user?.user_metadata?.full_name
    || user?.user_metadata?.display_name
    || user?.email?.split('@')[0]
    || 'User';
  const greetingMessage = showWelcomeMessage ? `${getGreeting()}, ${displayName}` : null;
  const avatarUrl = (user?.user_metadata as { avatar_url?: string } | undefined)?.avatar_url;
  const avatarInitials = displayName.charAt(0).toUpperCase();

  return (
    <header
      id="app-header"
      data-site-header
      data-testid="app-header"
      role="banner"
      className={cn(
        'sticky top-0 z-[9999] w-full border-b bg-background/95 backdrop-blur',
        'supports-[backdrop-filter]:bg-background/60 transition-all duration-300 isolate',
        isScrolled ? 'shadow-lg py-2' : 'py-4'
      )}
      style={{ isolation: 'isolate' }}
    >
      <div 
        data-header-inner 
        className="flex max-w-7xl mx-auto px-4 sm:px-6 lg:px-8 h-14 items-center gap-4"
      >
        {/* Left: Home Button & Badge */}
        <div 
          id="app-header-left" 
          data-slot="left" 
          className="flex items-center gap-3"
        >
          <Button
            variant="default"
            size={isScrolled ? 'sm' : 'default'}
            onClick={() => handleNavigation(paths.home, 'Home')}
            className="hover-scale transition-all duration-300"
            aria-label="Go to homepage"
          >
            Home
          </Button>
          <img
            id="app-badge-ca"
            src={builtCanadianBadge}
            alt="Built in Canada"
            className="h-[45px] sm:h-[60px] lg:h-[65px] w-auto"
            width="156"
            height="65"
            loading="eager"
          />
        </div>

<<<<<<< HEAD
        {/* Center: Desktop Marketing Navigation (Logged-out users only) */}
=======
        {/* Center: Desktop Marketing Navigation - Only show for logged-out users */}
>>>>>>> 347dd433
        {!user && (
          <nav
            data-slot="center"
            aria-label="Primary"
<<<<<<< HEAD
=======
            role="navigation"
>>>>>>> 347dd433
            className="hidden lg:flex items-center gap-1"
          >
            <NavigationMenu>
              <NavigationMenuList className="gap-1">
                {MARKETING_NAV.map((item) => (
                  <NavigationMenuItem key={item.name}>
                    <NavigationMenuLink asChild>
                      <Link
                        to={item.href}
                        className={cn(
                          'inline-flex h-10 w-max items-center justify-center rounded-md px-4 py-2',
                          'text-sm font-medium text-muted-foreground transition-all duration-300',
                          'hover:bg-accent hover:text-foreground focus:bg-accent focus:text-foreground',
                          'focus:outline-none disabled:pointer-events-none disabled:opacity-50',
                          'data-[active]:bg-accent/50 data-[state=open]:bg-accent/50 hover-scale'
                        )}
                        aria-current={isActivePath(item.href) ? 'page' : undefined}
                      >
                        {item.name}
                      </Link>
                    </NavigationMenuLink>
                  </NavigationMenuItem>
                ))}
              </NavigationMenuList>
            </NavigationMenu>
          </nav>
        )}

        {/* Center: Desktop Admin Navigation (Admin Only, NOT on marketing home) */}
        {isUserAdmin && !isMarketingHome && (
          <nav 
            data-slot="app-nav" 
            aria-label="Application" 
            className="hidden lg:flex items-center gap-1 ml-4 pl-4 border-l border-border"
          >
            <NavigationMenu>
              <NavigationMenuList className="gap-1">
                {ADMIN_NAV.map((item) => {
                  const Icon = item.icon;
                  return (
                    <NavigationMenuItem key={item.name}>
                      <NavigationMenuLink asChild>
                        <Link
                          to={item.href}
                          onClick={(e) => {
                            e.preventDefault();
                            handleNavigation(item.href, item.name);
                          }}
                    className={cn(
                        'inline-flex h-10 w-max items-center justify-center rounded-md px-4 py-2',
                        'text-sm font-semibold text-foreground transition-all duration-300',
                        'hover:bg-accent hover:text-accent-foreground focus:bg-accent focus:text-accent-foreground',
                        'focus:outline-none disabled:pointer-events-none disabled:opacity-50',
                        'data-[active]:bg-accent data-[state=open]:bg-accent hover-scale'
                      )}
                          aria-label={`Navigate to ${item.name}`}
                        >
                          {item.name}
                        </Link>
                      </NavigationMenuLink>
                    </NavigationMenuItem>
                  );
                })}
              </NavigationMenuList>
            </NavigationMenu>
          </nav>
        )}

        {/* Right: Language Switcher, Burger, User Menu */}
        <div
          data-slot="right"
          className="flex items-center gap-2 ml-auto"
        >
          {user && (
            <Button
              variant="default"
              size={isScrolled ? 'sm' : 'default'}
              onClick={() => handleNavigation(paths.dashboard, 'Dashboard')}
              className="hover-scale transition-all duration-300"
            >
              Dashboard
            </Button>
          )}
          <LanguageSwitcher />

          {/* Burger Menu Button - Always visible */}
          <button
            id="burger-menu-button"
            data-testid="burger-menu-button"
            className="flex items-center justify-center p-2 rounded-md bg-background hover:bg-accent transition-all duration-300 hover-scale min-w-[44px] min-h-[44px]"
            style={{ border: '2px solid #FF6B35' }}
            onClick={() => setIsMobileMenuOpen(prev => !prev)}
            aria-label="Toggle mobile menu"
            aria-expanded={isMobileMenuOpen}
            aria-controls="mobile-menu"
            type="button"
          >
            {isMobileMenuOpen ? (
              <X size={20} strokeWidth={2} style={{ color: '#FF6B35' }} />
            ) : (
              <Menu size={20} strokeWidth={2} style={{ color: '#FF6B35' }} />
            )}
          </button>

          {/* User Menu */}
          {user ? (
            <>
              {/* Desktop: User Dropdown */}
              <DropdownMenu open={isUserMenuOpen} onOpenChange={setIsUserMenuOpen}>
                <DropdownMenuTrigger asChild>
                  <Button
                    variant="ghost"
                    size={isScrolled ? 'sm' : 'default'}
                    className="flex items-center gap-2 hover:bg-accent transition-all duration-300 focus-visible:ring-2 focus-visible:ring-ring"
                    aria-label="Open user menu"
                    aria-haspopup="menu"
                    aria-expanded={isUserMenuOpen}
                  >
                    <Avatar className="h-9 w-9">
                      {avatarUrl ? (
                        <AvatarImage src={avatarUrl} alt={`${displayName} avatar`} />
                      ) : null}
                      <AvatarFallback aria-hidden="true">{avatarInitials}</AvatarFallback>
                    </Avatar>
                  </Button>
                </DropdownMenuTrigger>
                <DropdownMenuContent
                  align="end"
                  className="w-64 origin-top-right data-[state=open]:animate-none data-[state=closed]:animate-none transition-[opacity,transform] duration-200 ease-in-out data-[state=open]:opacity-100 data-[state=closed]:opacity-0 data-[state=open]:scale-100 data-[state=closed]:scale-95"
                >
                  <DropdownMenuLabel className="space-y-1" data-testid="avatar-menu-greeting">
                    {greetingMessage && (
                      <p className="text-xs text-muted-foreground">{greetingMessage}</p>
                    )}
                    <p className="text-sm font-semibold">{displayName}</p>
                    {user?.email && (
                      <p className="text-xs text-muted-foreground break-all">{user.email}</p>
                    )}
                    {userRole && (
                      <span
                        className={cn(
                          'text-xs font-medium leading-tight',
                          isUserAdmin ? 'text-red-600 dark:text-red-400' : 'text-blue-600 dark:text-blue-400'
                        )}
                      >
                        {userRole.toUpperCase()}
                      </span>
                    )}
                  </DropdownMenuLabel>
                  <DropdownMenuSeparator />
                  {isUserAdmin && (
                    <>
                      <div className="px-2 py-1.5">
                        <p className="text-xs font-semibold text-muted-foreground uppercase tracking-wider">
                          Application
                        </p>
                      </div>
                      <DropdownMenuItem
                        onClick={() => handleNavigation(paths.calls, 'Calls')}
                        className="cursor-pointer"
                      >
                        <Phone className="mr-2 h-4 w-4" />
                        Calls
                      </DropdownMenuItem>
                      <DropdownMenuItem
                        onClick={() => handleNavigation(paths.phoneApps, 'Phone Apps')}
                        className="cursor-pointer"
                      >
                        <Smartphone className="mr-2 h-4 w-4" />
                        Phone Apps
                      </DropdownMenuItem>
                      <DropdownMenuItem
                        onClick={() => handleNavigation(paths.voiceSettings, 'Settings')}
                        className="cursor-pointer"
                      >
                        <Settings className="mr-2 h-4 w-4" />
                        Settings
                      </DropdownMenuItem>
                    </>
                  )}
                  <DropdownMenuSeparator />
                  <DropdownMenuItem
                    onClick={handleSignOut}
                    className="cursor-pointer rounded-md bg-gradient-to-r from-[#FF6B35] to-[#ff8a4c] px-3 py-2 font-semibold text-white shadow-md transition-all duration-300 focus:bg-gradient-to-r focus:from-[#ff7a44] focus:to-[#ff9a66] focus:text-white hover:shadow-lg"
                  >
                    <LogOut className="mr-2 h-4 w-4" />
                    Sign Out
                  </DropdownMenuItem>
                </DropdownMenuContent>
              </DropdownMenu>

              {/* Mobile: Sign Out Icon */}
              <Button
                variant="outline"
                size="icon"
                onClick={handleSignOut}
                className="lg:hidden border-[#FF6B35] text-[#FF6B35] hover:bg-[#FF6B35] hover:text-white transition-all duration-300 shadow-sm"
                aria-label="Sign out"
              >
                <LogOut className="h-5 w-5" />
              </Button>
            </>
          ) : (
            <Button
              variant="success"
              size={isScrolled ? 'sm' : 'default'}
              onClick={() => handleNavigation(paths.login, 'Login')}
              className="hover-scale transition-all duration-300 shadow-lg hover:shadow-xl min-h-[44px]"
            >
              Login
            </Button>
          )}
        </div>
      </div>

      {/* Mobile Navigation Drawer - Conditionally rendered to avoid aria-hidden-focus violations */}
      {isMobileMenuOpen && (
        <nav
          id="mobile-menu"
          aria-label="Mobile navigation"
          className="border-t bg-background/95 backdrop-blur transition-all duration-300 overflow-hidden"
        >
          <div className="container py-4 space-y-1">
            {/* Marketing Links */}
            <div className="px-2 py-2">
              <p className="text-xs font-semibold text-muted-foreground uppercase tracking-wider mb-2 px-2">
                Information
              </p>
              {MARKETING_NAV.map((item) => (
                <Link
                  key={item.name}
                  to={item.href}
                  className="block px-4 py-2.5 text-sm font-medium rounded-md hover:bg-accent hover:text-accent-foreground transition-all duration-300"
                  onClick={() => handleNavigation(item.href, item.name, true)}
                  aria-current={isActivePath(item.href) ? 'page' : undefined}
                >
                  {item.name}
                </Link>
              ))}
            </div>

            {/* Admin Links (Admin Only, NOT on marketing home) */}
            {isUserAdmin && !isMarketingHome && (
              <>
                <div className="border-t border-border my-2" />
                <div className="px-2 py-2">
                  <p className="text-xs font-semibold text-primary uppercase tracking-wider mb-2 px-2">
                    Application
                  </p>
                  {ADMIN_NAV.map((item) => (
                    <Link
                      key={item.name}
                      to={item.href}
                      onClick={(e) => {
                        e.preventDefault();
                        handleNavigation(item.href, item.name, true);
                      }}
                      className="block px-4 py-2.5 text-sm font-semibold rounded-md hover:bg-accent hover:text-accent-foreground transition-all duration-300"
                      aria-label={`Navigate to ${item.name}`}
                      aria-current={isActivePath(item.href) ? 'page' : undefined}
                    >
                      {item.name}
                    </Link>
                  ))}
                </div>
              </>
            )}
            <div className="border-t border-border" />
            <div className="space-y-3">
              <LanguageSwitcher className="w-full" />
              {user ? (
                <Button
                  variant="outline"
                  onClick={() => {
                    setIsMobileMenuOpen(false);
                    handleSignOut();
                  }}
                  className="w-full justify-center gap-2 rounded-md border-transparent bg-gradient-to-r from-[#FF6B35] to-[#ff8a4c] px-4 py-2.5 text-sm font-semibold text-white shadow-md transition-all duration-300 hover:shadow-lg focus-visible:outline-none focus-visible:ring-2 focus-visible:ring-offset-2 focus-visible:ring-[#FF6B35]"
                >
                  <LogOut className="h-4 w-4" />
                  Sign Out
                </Button>
              ) : (
                <Button
                  variant="success"
                  onClick={() => handleNavigation(paths.login, 'Login', true)}
                  className="w-full justify-center px-4 py-2.5 text-sm font-semibold"
                >
                  Login
                </Button>
              )}
            </div>
          </div>
        </nav>
      )}
    </header>
  );
};<|MERGE_RESOLUTION|>--- conflicted
+++ resolved
@@ -213,19 +213,11 @@
           />
         </div>
 
-<<<<<<< HEAD
         {/* Center: Desktop Marketing Navigation (Logged-out users only) */}
-=======
-        {/* Center: Desktop Marketing Navigation - Only show for logged-out users */}
->>>>>>> 347dd433
         {!user && (
           <nav
             data-slot="center"
             aria-label="Primary"
-<<<<<<< HEAD
-=======
-            role="navigation"
->>>>>>> 347dd433
             className="hidden lg:flex items-center gap-1"
           >
             <NavigationMenu>
