import React, { useState, useEffect } from 'react';
import { Button } from '@/components/ui/button';
import { NavigationMenu, NavigationMenuItem, NavigationMenuLink, NavigationMenuList } from '@/components/ui/navigation-menu';
import { Menu, X, LogOut, User, Settings, ChevronDown, Phone, Smartphone } from 'lucide-react';
import { cn } from '@/lib/utils';
import { useAuth } from '@/hooks/useAuth';
import { NavLink, useLocation } from 'react-router-dom';
import { paths } from '@/routes/paths';
import { LanguageSwitcher } from '@/components/LanguageSwitcher';
import { useSafeNavigation } from '@/hooks/useSafeNavigation';
import { useTranslation } from 'react-i18next';
import {
  DropdownMenu,
  DropdownMenuContent,
  DropdownMenuItem,
  DropdownMenuLabel,
  DropdownMenuSeparator,
  DropdownMenuTrigger,
} from '@/components/ui/dropdown-menu';
import '../nav/AppHeaderOverride.module.css';

const navigationItems = [{
  name: 'Features',
  href: paths.features
}, {
  name: 'Pricing',
  href: `${paths.pricing}#no-monthly`
}, {
  name: 'Compare',
  href: paths.compare
}, {
  name: 'Security',
  href: paths.security
}, {
  name: 'FAQ',
  href: paths.faq
}, {
  name: 'Contact',
  href: paths.contact
}];

const adminNavigationItems = [{
  name: 'Dashboard',
  href: paths.dashboard
}, {
  name: 'Calls',
  href: paths.calls
}, {
  name: 'Phone Apps',
  href: paths.phoneApps
}, {
  name: 'Settings',
  href: paths.voiceSettings
}];

// Language menu item component for dropdown
const LanguageMenuItem: React.FC<{ locale: string; label: string }> = ({ locale, label }) => {
  const { i18n } = useTranslation();
  return (
    <DropdownMenuItem
      onClick={() => i18n.changeLanguage(locale)}
      className={cn("cursor-pointer", i18n.language === locale && "bg-accent")}
    >
      {label}
    </DropdownMenuItem>
  );
};

export const Header: React.FC = () => {
  const [isScrolled, setIsScrolled] = useState(false);
  const [isMobileMenuOpen, setIsMobileMenuOpen] = useState(false);

  // Defensive hook calls with fallbacks for enterprise-grade resilience
  const {
    user = null,
    userRole = null,
    signOut = async () => ({ error: null }),
    isAdmin = () => false
  } = useAuth() || {};

  const { goToWithFeedback = async (path: string) => { window.location.href = path; } } = useSafeNavigation() || {};

  const location = useLocation();
  const mobileMenuId = 'mobile-menu';
  const isUserAdmin = typeof isAdmin === 'function' ? isAdmin() : false;

  // Streamlined navigation handler - single source of truth with enterprise error handling
  const handleNavigation = React.useCallback(async (href: string, label: string, closeMenu = false) => {
    if (closeMenu) setIsMobileMenuOpen(false);
    try {
      if (goToWithFeedback && typeof goToWithFeedback === 'function') {
        await goToWithFeedback(href, label);
      } else {
        // Fallback to direct navigation if hook unavailable
        window.location.href = href;
      }
    } catch (error) {
      console.error(`[Header] Navigation failed for ${label}:`, error);
      // Ultimate fallback
      window.location.href = href;
    }
  }, [goToWithFeedback]);

  // Safe signOut handler with fallback
  const handleSignOut = React.useCallback(async () => {
    try {
      if (signOut && typeof signOut === 'function') {
        await signOut();
      }
      // Fallback: clear session and redirect
      window.location.href = paths.home;
    } catch (error) {
      console.error('[Header] Sign out failed:', error);
      // Force redirect on error
      window.location.href = paths.home;
    }
  }, [signOut]);

  // Optimized scroll handler
  useEffect(() => {
    const handleScroll = () => setIsScrolled(window.scrollY > 10);
    window.addEventListener('scroll', handleScroll, { passive: true });
    return () => window.removeEventListener('scroll', handleScroll);
  }, []);

  // Close mobile menu on route change
  useEffect(() => {
    setIsMobileMenuOpen(false);
  }, [location?.pathname]);
  return <header
      id="app-header"
      data-site-header
      data-testid="app-header"
      className={cn(
        'sticky top-0 z-40 w-full bg-background/90 backdrop-blur supports-[backdrop-filter]:bg-background/60 border-b isolate transition-all duration-300',
        isScrolled ? 'shadow-lg' : ''
      )}
      data-lovable-lock="structure-only"
      role="banner"
    >
      <div
        data-header-inner
        className="mx-auto w-full max-w-screen-2xl flex h-16 items-center justify-between gap-2 px-3 sm:px-4 lg:px-6"
        data-lovable-lock="structure-only"
      >
        {/* Home Button & Badge */}
        <div
          id="app-header-left"
          data-testid="app-header-left"
          data-slot="left"
          className="flex items-center gap-2 shrink-0 min-w-0 ml-0"
          data-lovable-lock="structure-only"
          role="navigation"
          aria-label="Header left section"
        >
          <Button
            id="app-home"
            variant="default"
            size={isScrolled ? 'sm' : 'default'}
            onClick={() => handleNavigation(paths.home, 'Home')}
            className="hover-scale transition-all duration-300 h-11 px-4"
            aria-label="Go to homepage"
            data-lovable-lock="structure-only"
          >
            Home
          </Button>
          <img 
            id="app-badge-ca"
            src="/assets/brand/badges/built-in-canada-badge.png" 
            alt="Built in Canada" 
            className="h-[45px] sm:h-[60px] lg:h-[65px] w-auto"
            width="156"
            height="65"
            loading="eager"
            data-lovable-lock="structure-only"
          />
        </div>

        {/* Desktop Navigation - Marketing Links Only */}
        <nav
          data-slot="center"
          aria-label="Primary"
          className="hidden lg:flex items-center gap-2 min-w-0"
          data-lovable-lock="structure-only"
        >
          <NavigationMenu data-lovable-lock="structure-only">
            <NavigationMenuList data-lovable-lock="structure-only" className="gap-2">
              {navigationItems.map((item, index) => (
                <NavigationMenuItem key={item.name}>
                  <NavigationMenuLink asChild>
                    <NavLink
                      to={item.href}
                      className={({ isActive }) =>
                        cn(
                          'group inline-flex h-10 min-w-[44px] items-center justify-center rounded-md px-4 text-sm font-medium text-muted-foreground transition-all duration-300 hover:bg-accent hover:text-foreground focus:bg-accent focus:text-foreground focus:outline-none disabled:pointer-events-none disabled:opacity-50 data-[state=open]:bg-accent/50 story-link hover-scale',
                          isActive && 'bg-accent/50 text-foreground'
                        )
                      }
                      style={{
                        animationDelay: `${index * 100}ms`
                      }}
                    >
                      {({ isActive }) => (
                        <span aria-current={isActive ? 'page' : undefined}>
                          {item.name}
                        </span>
                      )}
                    </NavLink>
                  </NavigationMenuLink>
                </NavigationMenuItem>
              ))}
          </NavigationMenuList>
        </NavigationMenu>
        </nav>

        {/* Enhanced CTA Button & Mobile Menu */}
        <div
          data-slot="right"
          className="flex items-center gap-2"
          data-lovable-lock="structure-only"
        >
          <div className="hidden lg:flex items-center gap-2 shrink-0">
            <LanguageSwitcher data-lovable-lock="structure-only" />
            {user ? (
              <>
                <DropdownMenu>
                  <DropdownMenuTrigger asChild>
                    <Button
                      variant="ghost"
                      size={isScrolled ? 'sm' : 'default'}
                      className="hidden lg:flex items-center gap-2 hover:bg-accent transition-all duration-300 h-11 px-4"
                    >
                      <div className="flex flex-col items-start">
                        <span className="text-sm font-medium text-foreground leading-tight">
                          {user.user_metadata?.display_name || user.email?.split('@')[0] || 'User'}
                        </span>
                        {userRole && (
                          <span
                            className={cn(
                              'text-xs font-medium leading-tight',
                              isUserAdmin ? 'text-red-600 dark:text-red-400' : 'text-blue-600 dark:text-blue-400'
                            )}
                          >
                            {userRole.toUpperCase()}
                          </span>
                        )}
                      </div>
                      <ChevronDown className="h-4 w-4 text-muted-foreground" />
                    </Button>
                  </DropdownMenuTrigger>
                  <DropdownMenuContent align="end" className="w-56">
                    <DropdownMenuLabel>
                      <div className="flex flex-col space-y-1">
                        <p className="text-sm font-medium">{user.user_metadata?.display_name || 'User'}</p>
                        <p className="text-xs text-muted-foreground">{user.email}</p>
                      </div>
                    </DropdownMenuLabel>
                    {isUserAdmin && (
                      <>
                        <DropdownMenuSeparator />
                        <div className="px-2 py-1.5">
                          <p className="text-xs font-semibold text-muted-foreground uppercase tracking-wider">
                            Application
                          </p>
                        </div>
                        <DropdownMenuItem
                          onClick={() => handleNavigation(paths.dashboard, 'Dashboard')}
                          className="cursor-pointer"
                        >
                          <User className="mr-2 h-4 w-4" />
                          Dashboard
                        </DropdownMenuItem>
                        <DropdownMenuItem
                          onClick={() => handleNavigation(paths.calls, 'Calls')}
                          className="cursor-pointer"
                        >
                          <Phone className="mr-2 h-4 w-4" />
                          Calls
                        </DropdownMenuItem>
                        <DropdownMenuItem
                          onClick={() => handleNavigation(paths.phoneApps, 'Phone Apps')}
                          className="cursor-pointer"
                        >
                          <Smartphone className="mr-2 h-4 w-4" />
                          Phone Apps
                        </DropdownMenuItem>
                        <DropdownMenuItem
                          onClick={() => handleNavigation(paths.voiceSettings, 'Settings')}
                          className="cursor-pointer"
                        >
                          <Settings className="mr-2 h-4 w-4" />
                          Settings
                        </DropdownMenuItem>
                      </>
                    )}
                    <DropdownMenuSeparator />
                    <DropdownMenuItem
                      onClick={handleSignOut}
                      className="cursor-pointer text-red-600 focus:text-red-600 focus:bg-red-50 dark:text-red-400 dark:focus:text-red-400 dark:focus:bg-red-950/20"
                    >
                      <LogOut className="mr-2 h-4 w-4" />
                      Sign Out
                    </DropdownMenuItem>
                  </DropdownMenuContent>
                </DropdownMenu>
<<<<<<< HEAD
                <Button
                  variant="ghost"
                  size={isScrolled ? 'sm' : 'default'}
                  onClick={handleSignOut}
                  className="hidden lg:flex items-center gap-2 hover:bg-accent transition-all duration-300 text-red-600 hover:text-red-700 dark:text-red-400 dark:hover:text-red-300 h-11 px-4"
                  aria-label="Sign out"
                >
                  <LogOut className="h-4 w-4" />
                  <span className="hidden xl:inline">Sign Out</span>
                </Button>
=======
>>>>>>> 71b99496
              </>
            ) : (
              <Button
                variant="success"
                size={isScrolled ? 'sm' : 'default'}
                onClick={() => handleNavigation(paths.auth, 'Login')}
                className="hover-scale transition-all duration-300 shadow-lg hover:shadow-xl h-11 px-4"
              >
                Login
              </Button>
            )}
          </div>
          <div className="flex items-center gap-2 lg:hidden">
            {!user && (
              <Button
                variant="success"
                size={isScrolled ? 'sm' : 'default'}
                onClick={() => handleNavigation(paths.auth, 'Login')}
                className="hover-scale transition-all duration-300 shadow-lg hover:shadow-xl h-11 px-4"
              >
                Login
              </Button>
            )}
            <button
              id="burger-menu-button"
              data-testid="burger-menu-button"
              className="flex h-11 w-11 items-center justify-center rounded-md border border-border bg-background hover:bg-accent transition-all duration-300 hover-scale"
              onClick={() => setIsMobileMenuOpen(prev => !prev)}
              aria-label="Toggle mobile menu"
              aria-expanded={isMobileMenuOpen}
              aria-controls={mobileMenuId}
              type="button"
            >
              {isMobileMenuOpen ? (
                <X size={20} className="text-foreground" strokeWidth={2} />
              ) : (
                <Menu size={20} className="text-foreground" strokeWidth={2} />
              )}
            </button>
          </div>
        </div>
      </div>

      {/* Enhanced Mobile Navigation with Slide Animation - MOBILE ONLY */}
      <nav
        id={mobileMenuId}
        aria-label="Mobile"
        aria-hidden={!isMobileMenuOpen}
        className={cn(
          "lg:hidden border-t bg-background/95 backdrop-blur transition-all duration-300 overflow-hidden",
          isMobileMenuOpen ? "max-h-screen opacity-100" : "max-h-0 opacity-0 pointer-events-none"
        )}
      >
        <div className="container py-4 space-y-3 px-4">
          {/* Marketing Links Section */}
          <div className="space-y-1">
            <p className="text-xs font-semibold text-muted-foreground uppercase tracking-wider mb-2 px-2">
              Information
            </p>
            {navigationItems.map((item, index) => (
              <NavLink
                key={item.name}
                to={item.href}
                className={({ isActive }) =>
                  cn(
                    'block rounded-md px-4 py-2.5 text-sm font-medium transition-all duration-300 hover:bg-accent hover:text-accent-foreground',
                    isActive && 'bg-accent/50 text-foreground'
                  )
                }
                onClick={(event) => {
                  event.preventDefault();
                  handleNavigation(item.href, item.name, true);
                }}
                style={{ animationDelay: `${index * 75}ms` }}
              >
                {({ isActive }) => (
                  <span aria-current={isActive ? 'page' : undefined}>
                    {item.name}
                  </span>
                )}
              </NavLink>
            ))}
          </div>

          {/* App Navigation Section (Admin Only) */}
          {isUserAdmin && (
            <>
              <div className="border-t border-border my-2" />
              <div className="space-y-1">
                <p className="text-xs font-semibold text-primary uppercase tracking-wider mb-2 px-2">
                  Application
                </p>
                {adminNavigationItems.map((item, index) => (
                  <NavLink
                    key={item.name}
                    to={item.href}
                    className={({ isActive }) =>
                      cn(
                        'block rounded-md px-4 py-2.5 text-sm font-semibold transition-all duration-300 bg-primary/5 hover:bg-primary/10 text-primary',
                        isActive && 'bg-primary/20'
                      )
                    }
                    onClick={(event) => {
                      event.preventDefault();
                      handleNavigation(item.href, item.name, true);
                    }}
                    style={{ animationDelay: `${(navigationItems.length + index) * 75}ms` }}
                    aria-label={`Navigate to ${item.name}`}
                  >
                    {({ isActive }) => (
                      <span aria-current={isActive ? 'page' : undefined}>
                        {item.name}
                      </span>
                    )}
                  </NavLink>
                ))}
              </div>
            </>
          )}

          <div className="border-t border-border" />
          <div className="space-y-3">
            <LanguageSwitcher data-lovable-lock="structure-only" className="w-full" />
            {user ? (
              <Button
                variant="ghost"
                onClick={() => {
                  setIsMobileMenuOpen(false);
                  handleSignOut();
                }}
                className="w-full justify-center gap-2 rounded-md border border-border bg-background px-4 py-2.5 text-sm font-semibold text-red-600 transition-all duration-300 hover:bg-red-50 focus-visible:outline-none focus-visible:ring-2 focus-visible:ring-offset-2"
              >
                <LogOut className="h-4 w-4" />
                Sign Out
              </Button>
            ) : (
              <Button
                variant="success"
                onClick={() => handleNavigation(paths.auth, 'Login', true)}
                className="w-full justify-center px-4 py-2.5 text-sm font-semibold"
              >
                Login
              </Button>
            )}
          </div>

        </div>
      </nav>
    </header>;
};<|MERGE_RESOLUTION|>--- conflicted
+++ resolved
@@ -303,7 +303,6 @@
                     </DropdownMenuItem>
                   </DropdownMenuContent>
                 </DropdownMenu>
-<<<<<<< HEAD
                 <Button
                   variant="ghost"
                   size={isScrolled ? 'sm' : 'default'}
@@ -314,8 +313,6 @@
                   <LogOut className="h-4 w-4" />
                   <span className="hidden xl:inline">Sign Out</span>
                 </Button>
-=======
->>>>>>> 71b99496
               </>
             ) : (
               <Button
