import React, { useState, useEffect, useCallback, useRef } from 'react';
import { Button } from '@/components/ui/button';
import { NavigationMenu, NavigationMenuItem, NavigationMenuLink, NavigationMenuList } from '@/components/ui/navigation-menu';
import { Menu, X, LogOut, User, Settings, Phone, Smartphone } from 'lucide-react';
import { cn } from '@/lib/utils';
import { useAuth } from '@/hooks/useAuth';
import { Link, useLocation } from 'react-router-dom';
import { paths } from '@/routes/paths';
import { LanguageSwitcher } from '@/components/LanguageSwitcher';
import { useSafeNavigation } from '@/hooks/useSafeNavigation';
import { errorReporter } from '@/lib/errorReporter';
import builtCanadianBadge from '@/assets/badges/built-canadian.svg';
import { Avatar, AvatarFallback, AvatarImage } from '@/components/ui/avatar';
import {
  DropdownMenu,
  DropdownMenuContent,
  DropdownMenuItem,
  DropdownMenuLabel,
  DropdownMenuSeparator,
  DropdownMenuTrigger,
} from '@/components/ui/dropdown-menu';
import { useUserPreferencesStore } from '@/stores/userPreferencesStore';
// CSS import removed in main branch - keeping defensive approach

// Navigation configuration
const MARKETING_NAV = [
  { name: 'Features', href: paths.features },
  { name: 'Pricing', href: `${paths.pricing}#no-monthly` },
  { name: 'Compare', href: paths.compare },
  { name: 'Security', href: paths.security },
  { name: 'FAQ', href: paths.faq },
  { name: 'Contact', href: paths.contact },
] as const;

const ADMIN_NAV = [
  { name: 'Calls', href: paths.calls, icon: Phone },
  { name: 'Phone Apps', href: paths.phoneApps, icon: Smartphone },
  { name: 'Settings', href: paths.voiceSettings, icon: Settings },
] as const;

export const Header: React.FC = () => {
  const [isScrolled, setIsScrolled] = useState(false);
  const [isMobileMenuOpen, setIsMobileMenuOpen] = useState(false);
  const [isUserMenuOpen, setIsUserMenuOpen] = useState(false);
  const sentinelRef = useRef<HTMLDivElement>(null);

  // Defensive hook calls with fallbacks for enterprise-grade resilience
  const {
    user = null,
    userRole = null,
    signOut = async () => ({ error: null }),
    isAdmin = () => false
  } = useAuth() || {};

  const { goToWithFeedback = async (path: string) => { window.location.href = path; } } = useSafeNavigation() || {};
  const { preferredName, showWelcomeMessage } = useUserPreferencesStore();

  const location = useLocation();
  const mobileMenuId = 'mobile-menu';
  const isUserAdmin = typeof isAdmin === 'function' ? isAdmin() : false;
  const isMarketingHome = location?.pathname === paths.home;

  useEffect(() => {
    setIsUserMenuOpen(false);
  }, [location?.pathname]);

  // Streamlined navigation handler - single source of truth with enterprise error handling
  const handleNavigation = React.useCallback(async (href: string, label: string, closeMenu = false) => {
    if (closeMenu) setIsMobileMenuOpen(false);
    try {
      if (goToWithFeedback && typeof goToWithFeedback === 'function') {
        await goToWithFeedback(href, label);
      } else {
        // Fallback to direct navigation if hook unavailable
        window.location.href = href;
      }
    } catch (error) {
      console.error(`[Header] Navigation failed for ${label}:`, error);
      // Ultimate fallback
      window.location.href = href;
    }
  }, [goToWithFeedback]);

  // Safe signOut handler with fallback
  const handleSignOut = React.useCallback(async () => {
    try {
      if (signOut && typeof signOut === 'function') {
        await signOut();
      }
      // Fallback: clear session and redirect
      window.location.href = paths.home;
    } catch (error) {
      console.error('[Header] Sign out failed:', error);
      // Force redirect on error
      window.location.href = paths.home;
    }
  }, [signOut]);

  const getGreeting = useCallback(() => {
    const hour = new Date().getHours();
    if (hour < 12) return 'Good morning';
    if (hour < 18) return 'Good afternoon';
    return 'Good evening';
  }, []);

  // Optimized scroll handler using IntersectionObserver
  useEffect(() => {
    const sentinel = sentinelRef.current;
    if (!sentinel) return;

    const observer = new IntersectionObserver(
      ([entry]) => {
        // If sentinel is NOT intersecting, we have scrolled past it (isScrolled = true)
        // If sentinel IS intersecting, we are at the top (isScrolled = false)
        setIsScrolled(!entry.isIntersecting);
      },
      {
        root: null, // viewport
        rootMargin: '0px',
        threshold: 0, // Trigger as soon as 1 pixel is out
      }
    );

    observer.observe(sentinel);

    return () => {
      observer.disconnect();
    };
  }, []);

  // Close mobile menu on route change
  useEffect(() => {
    setIsMobileMenuOpen(false);
  }, [location?.pathname]);

  // Lock body scroll when mobile menu is open
  useEffect(() => {
    if (isMobileMenuOpen) {
      document.body.style.overflow = 'hidden';
    } else {
      document.body.style.overflow = '';
    }
    return () => {
      document.body.style.overflow = '';
    };
  }, [isMobileMenuOpen]);

  // Active path check
  const isActivePath = useCallback((href: string) => {
    const [path] = href.split('#');
    return location?.pathname === path;
  }, [location?.pathname]);

  // User display name with defensive checks
  const displayName = preferredName
    || user?.user_metadata?.full_name
    || user?.user_metadata?.display_name
    || user?.email?.split('@')[0]
    || 'User';
  const greetingMessage = showWelcomeMessage ? `${getGreeting()}, ${displayName}` : null;
  const avatarUrl = (user?.user_metadata as { avatar_url?: string } | undefined)?.avatar_url;
  const avatarInitials = displayName.charAt(0).toUpperCase();

  return (
    <>
      {/* Scroll Sentinel: Positioned at top of page, 10px high. When it leaves viewport, we are scrolled > 10px */}
      <div 
<<<<<<< HEAD
        data-header-inner
        className="flex max-w-7xl mx-auto px-4 sm:px-6 lg:px-8 h-14 items-center gap-4"
=======
        ref={sentinelRef}
        className="absolute top-0 left-0 w-full h-[10px] pointer-events-none opacity-0 -z-10"
        aria-hidden="true"
      />

      <header
        id="app-header"
        data-site-header
        data-testid="app-header"
        role="banner"
        className={cn(
          'sticky top-0 z-[9999] w-full border-b bg-background transition-all duration-300 isolate',
          isScrolled ? 'shadow-lg py-2' : 'py-4'
        )}
        style={{ isolation: 'isolate' }}
>>>>>>> 731b9368
      >
        <div 
<<<<<<< HEAD
          id="app-header-left"
          data-slot="left"
          className="flex items-center gap-3"
=======
          data-header-inner
          className="flex max-w-7xl mx-auto px-4 sm:px-6 lg:px-8 h-14 items-center gap-4"
>>>>>>> 731b9368
        >
          {/* Left: Home Button & Badge */}
          <div
            id="app-header-left"
            data-slot="left"
            className="flex items-center gap-3"
          >
            <Button
              variant="default"
              size={isScrolled ? 'sm' : 'default'}
              onClick={() => handleNavigation(paths.home, 'Home')}
              className="hover-scale transition-all duration-300"
              aria-label="Go to homepage"
            >
              Home
            </Button>
            <img
              id="app-badge-ca"
              src={builtCanadianBadge}
              alt="Built in Canada"
              className="h-[45px] sm:h-[60px] lg:h-[65px] w-auto"
              width="156"
              height="65"
              loading="eager"
            />
          </div>

<<<<<<< HEAD
        {/* Center: Desktop Admin Navigation (Admin Only, NOT on marketing home) */}
        {isUserAdmin && !isMarketingHome && (
          <nav
            data-slot="app-nav"
            aria-label="Application"
            className="hidden lg:flex items-center gap-1 ml-4 pl-4 border-l border-border"
          >
            <NavigationMenu>
              <NavigationMenuList className="gap-1">
                {ADMIN_NAV.map((item) => {
                  const Icon = item.icon;
                  return (
=======
          {/* Center: Desktop Marketing Navigation - Only show for logged-out users */}
          {!user && (
            <nav
              data-slot="center"
              aria-label="Primary"
              role="navigation"
              className="hidden lg:flex items-center gap-1"
            >
              <NavigationMenu>
                <NavigationMenuList className="gap-1">
                  {MARKETING_NAV.map((item) => (
>>>>>>> 731b9368
                    <NavigationMenuItem key={item.name}>
                      <NavigationMenuLink asChild>
                        <Link
                          to={item.href}
                          className={cn(
                            'inline-flex h-10 w-max items-center justify-center rounded-md px-4 py-2',
                            'text-sm font-medium text-muted-foreground transition-all duration-300',
                            'hover:bg-accent hover:text-foreground focus:bg-accent focus:text-foreground',
                            'focus:outline-none disabled:pointer-events-none disabled:opacity-50',
                            'data-[active]:bg-accent/50 data-[state=open]:bg-accent/50 hover-scale'
                          )}
                          aria-current={isActivePath(item.href) ? 'page' : undefined}
                        >
                          {item.name}
                        </Link>
                      </NavigationMenuLink>
                    </NavigationMenuItem>
                  ))}
                </NavigationMenuList>
              </NavigationMenu>
            </nav>
          )}

          {/* Center: Desktop Admin Navigation (Admin Only, NOT on marketing home) */}
          {isUserAdmin && !isMarketingHome && (
            <nav
              data-slot="app-nav"
              aria-label="Application"
              className="hidden lg:flex items-center gap-1 ml-4 pl-4 border-l border-border"
            >
              <NavigationMenu>
                <NavigationMenuList className="gap-1">
                  {ADMIN_NAV.map((item) => {
                    const Icon = item.icon;
                    return (
                      <NavigationMenuItem key={item.name}>
                        <NavigationMenuLink asChild>
                          <Link
                            to={item.href}
                            onClick={(e) => {
                              e.preventDefault();
                              handleNavigation(item.href, item.name);
                            }}
                      className={cn(
                          'inline-flex h-10 w-max items-center justify-center rounded-md px-4 py-2',
                          'text-sm font-semibold text-foreground transition-all duration-300',
                          'hover:bg-accent hover:text-accent-foreground focus:bg-accent focus:text-accent-foreground',
                          'focus:outline-none disabled:pointer-events-none disabled:opacity-50',
                          'data-[active]:bg-accent data-[state=open]:bg-accent hover-scale'
                        )}
                            aria-label={`Navigate to ${item.name}`}
                          >
                            {item.name}
                          </Link>
                        </NavigationMenuLink>
                      </NavigationMenuItem>
                    );
                  })}
                </NavigationMenuList>
              </NavigationMenu>
            </nav>
          )}

          {/* Right: Language Switcher, Burger, User Menu */}
          <div
            data-slot="right"
            className="flex items-center gap-2 ml-auto"
          >
            {user && (
              <Button
                variant="default"
                size={isScrolled ? 'sm' : 'default'}
                onClick={() => handleNavigation(paths.dashboard, 'Dashboard')}
                className="hover-scale transition-all duration-300"
              >
                Dashboard
              </Button>
            )}
            <LanguageSwitcher />

            {/* Burger Menu Button - Always visible */}
            <button
              id="burger-menu-button"
              data-testid="burger-menu-button"
              className="flex items-center justify-center p-2 rounded-md bg-background hover:bg-accent transition-all duration-300 hover-scale min-w-[44px] min-h-[44px]"
              style={{ border: '2px solid #FF6B35' }}
              onClick={() => setIsMobileMenuOpen(prev => !prev)}
              aria-label="Toggle mobile menu"
              aria-expanded={isMobileMenuOpen}
              aria-controls="mobile-menu"
              type="button"
            >
              {isMobileMenuOpen ? (
                <X size={20} strokeWidth={2} style={{ color: '#FF6B35' }} />
              ) : (
                <Menu size={20} strokeWidth={2} style={{ color: '#FF6B35' }} />
              )}
            </button>

            {/* User Menu */}
            {user ? (
              <>
                {/* Desktop: User Dropdown */}
                <DropdownMenu open={isUserMenuOpen} onOpenChange={setIsUserMenuOpen}>
                  <DropdownMenuTrigger asChild>
                    <Button
                      variant="ghost"
                      size={isScrolled ? 'sm' : 'default'}
                      className="flex items-center gap-2 hover:bg-accent transition-all duration-300 focus-visible:ring-2 focus-visible:ring-ring"
                      aria-label="Open user menu"
                      aria-haspopup="menu"
                      aria-expanded={isUserMenuOpen}
                    >
                      <Avatar className="h-9 w-9">
                        {avatarUrl ? (
                          <AvatarImage src={avatarUrl} alt={`${displayName} avatar`} />
                        ) : null}
                        <AvatarFallback aria-hidden="true">{avatarInitials}</AvatarFallback>
                      </Avatar>
                    </Button>
                  </DropdownMenuTrigger>
                  <DropdownMenuContent
                    align="end"
                    className="w-64 origin-top-right data-[state=open]:animate-none data-[state=closed]:animate-none transition-[opacity,transform] duration-200 ease-in-out data-[state=open]:opacity-100 data-[state=closed]:opacity-0 data-[state=open]:scale-100 data-[state=closed]:scale-95"
                  >
                    <DropdownMenuLabel className="space-y-1" data-testid="avatar-menu-greeting">
                      {greetingMessage && (
                        <p className="text-xs text-muted-foreground">{greetingMessage}</p>
                      )}
                      <p className="text-sm font-semibold">{displayName}</p>
                      {user?.email && (
                        <p className="text-xs text-muted-foreground break-all">{user.email}</p>
                      )}
                      {userRole && (
                        <span
                          className={cn(
                            'text-xs font-medium leading-tight',
                            isUserAdmin ? 'text-red-600 dark:text-red-400' : 'text-blue-600 dark:text-blue-400'
                          )}
                        >
                          {userRole.toUpperCase()}
                        </span>
                      )}
                    </DropdownMenuLabel>
                    <DropdownMenuSeparator />
                    {isUserAdmin && (
                      <>
                        <div className="px-2 py-1.5">
                          <p className="text-xs font-semibold text-muted-foreground uppercase tracking-wider">
                            Application
                          </p>
                        </div>
                        <DropdownMenuItem
                          onClick={() => handleNavigation(paths.calls, 'Calls')}
                          className="cursor-pointer"
                        >
                          <Phone className="mr-2 h-4 w-4" />
                          Calls
                        </DropdownMenuItem>
                        <DropdownMenuItem
                          onClick={() => handleNavigation(paths.phoneApps, 'Phone Apps')}
                          className="cursor-pointer"
                        >
                          <Smartphone className="mr-2 h-4 w-4" />
                          Phone Apps
                        </DropdownMenuItem>
                        <DropdownMenuItem
                          onClick={() => handleNavigation(paths.voiceSettings, 'Settings')}
                          className="cursor-pointer"
                        >
                          <Settings className="mr-2 h-4 w-4" />
                          Settings
                        </DropdownMenuItem>
                      </>
                    )}
                    <DropdownMenuSeparator />
                    <DropdownMenuItem
                      onClick={handleSignOut}
                      className="cursor-pointer rounded-md bg-gradient-to-r from-[#FF6B35] to-[#ff8a4c] px-3 py-2 font-semibold text-white shadow-md transition-all duration-300 focus:bg-gradient-to-r focus:from-[#ff7a44] focus:to-[#ff9a66] focus:text-white hover:shadow-lg"
                    >
                      <LogOut className="mr-2 h-4 w-4" />
                      Sign Out
                    </DropdownMenuItem>
                  </DropdownMenuContent>
                </DropdownMenu>

                {/* Mobile: Sign Out Icon */}
                <Button
                  variant="outline"
                  size="icon"
                  onClick={handleSignOut}
                  className="lg:hidden border-[#FF6B35] text-[#FF6B35] hover:bg-[#FF6B35] hover:text-white transition-all duration-300 shadow-sm"
                  aria-label="Sign out"
                >
                  <LogOut className="h-5 w-5" />
                </Button>
              </>
            ) : (
              <Button
                variant="success"
                size={isScrolled ? 'sm' : 'default'}
                onClick={() => handleNavigation(paths.login, 'Login')}
                className="hover-scale transition-all duration-300 shadow-lg hover:shadow-xl min-h-[44px]"
              >
                Login
              </Button>
            )}
          </div>
        </div>

        {/* Mobile Navigation Drawer - Conditionally rendered to avoid aria-hidden-focus violations */}
        {isMobileMenuOpen && (
          <nav
            id="mobile-menu"
            aria-label="Mobile navigation"
            role="dialog"
            aria-modal="true"
            className="border-t bg-background/95 backdrop-blur transition-all duration-300 overflow-hidden"
          >
            <div className="container py-4 space-y-1">
              {/* Marketing Links */}
              <div className="px-2 py-2">
                <p className="text-xs font-semibold text-muted-foreground uppercase tracking-wider mb-2 px-2">
                  Information
                </p>
                {MARKETING_NAV.map((item) => (
                  <Link
                    key={item.name}
                    to={item.href}
                    className="block px-4 py-2.5 text-sm font-medium rounded-md hover:bg-accent hover:text-accent-foreground transition-all duration-300"
                    onClick={() => handleNavigation(item.href, item.name, true)}
                    aria-current={isActivePath(item.href) ? 'page' : undefined}
                  >
                    {item.name}
                  </Link>
                ))}
              </div>

              {/* Admin Links (Admin Only, NOT on marketing home) */}
              {isUserAdmin && !isMarketingHome && (
                <>
                  <div className="border-t border-border my-2" />
                  <div className="px-2 py-2">
                    <p className="text-xs font-semibold text-primary uppercase tracking-wider mb-2 px-2">
                      Application
                    </p>
                    {ADMIN_NAV.map((item) => (
                      <Link
                        key={item.name}
                        to={item.href}
                        onClick={(e) => {
                          e.preventDefault();
                          handleNavigation(item.href, item.name, true);
                        }}
                        className="block px-4 py-2.5 text-sm font-semibold rounded-md hover:bg-accent hover:text-accent-foreground transition-all duration-300"
                        aria-label={`Navigate to ${item.name}`}
                        aria-current={isActivePath(item.href) ? 'page' : undefined}
                      >
                        {item.name}
                      </Link>
                    ))}
                  </div>
                </>
              )}
              <div className="border-t border-border" />
              <div className="space-y-3">
                <LanguageSwitcher className="w-full" />
                {user ? (
                  <Button
                    variant="outline"
                    onClick={() => {
                      setIsMobileMenuOpen(false);
                      handleSignOut();
                    }}
                    className="w-full justify-center gap-2 rounded-md border-transparent bg-gradient-to-r from-[#FF6B35] to-[#ff8a4c] px-4 py-2.5 text-sm font-semibold text-white shadow-md transition-all duration-300 hover:shadow-lg focus-visible:outline-none focus-visible:ring-2 focus-visible:ring-offset-2 focus-visible:ring-[#FF6B35]"
                  >
                    <LogOut className="h-4 w-4" />
                    Sign Out
                  </Button>
                ) : (
                  <Button
                    variant="success"
                    onClick={() => handleNavigation(paths.login, 'Login', true)}
                    className="w-full justify-center px-4 py-2.5 text-sm font-semibold"
                  >
                    Login
                  </Button>
                )}
              </div>
            </div>
          </nav>
        )}
      </header>
    </>
  );
};<|MERGE_RESOLUTION|>--- conflicted
+++ resolved
@@ -165,36 +165,13 @@
     <>
       {/* Scroll Sentinel: Positioned at top of page, 10px high. When it leaves viewport, we are scrolled > 10px */}
       <div 
-<<<<<<< HEAD
         data-header-inner
         className="flex max-w-7xl mx-auto px-4 sm:px-6 lg:px-8 h-14 items-center gap-4"
-=======
-        ref={sentinelRef}
-        className="absolute top-0 left-0 w-full h-[10px] pointer-events-none opacity-0 -z-10"
-        aria-hidden="true"
-      />
-
-      <header
-        id="app-header"
-        data-site-header
-        data-testid="app-header"
-        role="banner"
-        className={cn(
-          'sticky top-0 z-[9999] w-full border-b bg-background transition-all duration-300 isolate',
-          isScrolled ? 'shadow-lg py-2' : 'py-4'
-        )}
-        style={{ isolation: 'isolate' }}
->>>>>>> 731b9368
       >
         <div 
-<<<<<<< HEAD
           id="app-header-left"
           data-slot="left"
           className="flex items-center gap-3"
-=======
-          data-header-inner
-          className="flex max-w-7xl mx-auto px-4 sm:px-6 lg:px-8 h-14 items-center gap-4"
->>>>>>> 731b9368
         >
           {/* Left: Home Button & Badge */}
           <div
@@ -222,7 +199,6 @@
             />
           </div>
 
-<<<<<<< HEAD
         {/* Center: Desktop Admin Navigation (Admin Only, NOT on marketing home) */}
         {isUserAdmin && !isMarketingHome && (
           <nav
@@ -235,19 +211,6 @@
                 {ADMIN_NAV.map((item) => {
                   const Icon = item.icon;
                   return (
-=======
-          {/* Center: Desktop Marketing Navigation - Only show for logged-out users */}
-          {!user && (
-            <nav
-              data-slot="center"
-              aria-label="Primary"
-              role="navigation"
-              className="hidden lg:flex items-center gap-1"
-            >
-              <NavigationMenu>
-                <NavigationMenuList className="gap-1">
-                  {MARKETING_NAV.map((item) => (
->>>>>>> 731b9368
                     <NavigationMenuItem key={item.name}>
                       <NavigationMenuLink asChild>
                         <Link
