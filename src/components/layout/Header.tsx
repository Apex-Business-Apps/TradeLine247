--- conflicted
+++ resolved
@@ -1,15 +1,5 @@
 import React, { useState, useEffect, useCallback } from 'react';
 import { Button } from '@/components/ui/button';
-<<<<<<< HEAD
-import { NavigationMenu, NavigationMenuContent, NavigationMenuItem, NavigationMenuLink, NavigationMenuList, NavigationMenuTrigger } from '@/components/ui/navigation-menu';
-import { Menu, X, LogOut, User, Settings, ChevronDown } from 'lucide-react';
-import { cn } from '@/lib/utils';
-import { useAuth } from '@/hooks/useAuth';
-import { useNavigate, Link, useLocation } from 'react-router-dom';
-import { paths } from '@/routes/paths';
-import { LanguageSwitcher } from '@/components/LanguageSwitcher';
-import { useSafeNavigation } from '@/hooks/useSafeNavigation';
-=======
 import { NavigationMenu, NavigationMenuContent, NavigationMenuItem, NavigationMenuLink, NavigationMenuList } from '@/components/ui/navigation-menu';
 import { Menu, X, LogOut, User, Settings, ChevronDown, Phone, Smartphone } from 'lucide-react';
 import { cn } from '@/lib/utils';
@@ -19,7 +9,6 @@
 import { LanguageSwitcher } from '@/components/LanguageSwitcher';
 import { useSafeNavigation } from '@/hooks/useSafeNavigation';
 import { errorReporter } from '@/lib/errorReporter';
->>>>>>> 221d1ec5
 import {
   DropdownMenu,
   DropdownMenuContent,
@@ -28,56 +17,6 @@
   DropdownMenuSeparator,
   DropdownMenuTrigger,
 } from '@/components/ui/dropdown-menu';
-<<<<<<< HEAD
-const navigationItems = [{
-  name: 'Features',
-  href: paths.features
-}, {
-  name: 'Pricing',
-  href: `${paths.pricing}#no-monthly`
-}, {
-  name: 'Compare',
-  href: paths.compare
-}, {
-  name: 'Security',
-  href: paths.security
-}, {
-  name: 'FAQ',
-  href: paths.faq
-}, {
-  name: 'Contact',
-  href: paths.contact
-}];
-const adminNavigationItems = [{
-  name: 'Dashboard',
-  href: paths.dashboard
-}, {
-  name: 'Calls',
-  href: paths.calls
-}, {
-  name: 'Phone Apps',
-  href: paths.phoneApps
-}, {
-  name: 'Settings',
-  href: paths.voiceSettings
-}];
-export const Header: React.FC = () => {
-  const [isScrolled, setIsScrolled] = useState(false);
-  const [isMobileMenuOpen, setIsMobileMenuOpen] = useState(false);
-  const {
-    user,
-    userRole,
-    signOut,
-    isAdmin
-  } = useAuth();
-  const { goToWithFeedback } = useSafeNavigation();
-  const location = useLocation();
-  const mobileMenuId = 'mobile-menu';
-  const isUserAdmin = isAdmin();
-
-  // Streamlined navigation handler - single source of truth
-  const handleNavigation = React.useCallback(async (href: string, label: string, closeMenu = false) => {
-=======
 
 // Navigation configuration
 const MARKETING_NAV = [
@@ -103,60 +42,14 @@
   const { goToWithFeedback } = useSafeNavigation();
   const location = useLocation();
   const isUserAdmin = isAdmin();
+  const isMarketingHome = location.pathname === paths.home;
 
   // Navigation handler
   const handleNavigation = useCallback(async (href: string, label: string, closeMenu = false) => {
->>>>>>> 221d1ec5
     if (closeMenu) setIsMobileMenuOpen(false);
     try {
       await goToWithFeedback(href, label);
     } catch (error) {
-<<<<<<< HEAD
-      console.error(`[Header] Navigation failed for ${label}:`, error);
-    }
-  }, [goToWithFeedback]);
-
-  // Optimized scroll handler
-  useEffect(() => {
-    const handleScroll = () => setIsScrolled(window.scrollY > 10);
-    window.addEventListener('scroll', handleScroll, { passive: true });
-    return () => window.removeEventListener('scroll', handleScroll);
-  }, []);
-
-  // Load header override CSS once on mount
-  useEffect(() => {
-    const loadOverride = async () => {
-      const leftEl = document.getElementById('app-header-left');
-      const homeEl = document.getElementById('app-home');
-      const badgeEl = document.getElementById('app-badge-ca');
-      if (leftEl && homeEl && badgeEl) {
-        try {
-          await import('../nav/AppHeaderOverride.module.css');
-        } catch (error) {
-          console.warn('[Header] Override CSS load failed:', error);
-        }
-      }
-    };
-    loadOverride();
-  }, []);
-
-  // Close mobile menu on route change
-  useEffect(() => {
-    setIsMobileMenuOpen(false);
-  }, [location.pathname]);
-  return <header data-site-header className={cn('sticky top-0 z-[9999] w-full border-b bg-background/95 backdrop-blur supports-[backdrop-filter]:bg-background/60 transition-all duration-300 isolate', isScrolled ? 'shadow-lg py-2' : 'py-4')} style={{ isolation: 'isolate' }} data-lovable-lock="structure-only">
-      <div data-header-inner className="container flex h-14 items-center justify-between gap-4" data-lovable-lock="structure-only">
-        {/* Home Button & Badge */}
-        <div id="app-header-left" data-slot="left" className="flex items-center gap-3 animate-fade-in" data-lovable-lock="structure-only">
-          <Button 
-            id="app-home"
-            variant="default" 
-            size={isScrolled ? 'sm' : 'default'}
-            onClick={() => handleNavigation(paths.home, 'Home')} 
-            className="hover-scale transition-all duration-300" 
-            aria-label="Go to homepage" 
-            data-lovable-lock="structure-only"
-=======
       errorReporter.report({
         type: 'error',
         message: `Header navigation failed: ${label} to ${href}`,
@@ -231,11 +124,7 @@
     >
       <div 
         data-header-inner 
-        className="container h-14 items-center gap-4"
-        style={{ 
-          maxWidth: '100%'
-          /* Padding handled by header-align.css for consistency */
-        }}
+        className="max-w-7xl mx-auto px-4 sm:px-6 lg:px-8 h-14 items-center gap-4"
       >
         {/* Left: Home Button & Badge */}
         <div 
@@ -249,7 +138,6 @@
             onClick={() => handleNavigation(paths.home, 'Home')}
             className="hover-scale transition-all duration-300"
             aria-label="Go to homepage"
->>>>>>> 221d1ec5
           >
             Home
           </Button>
@@ -270,65 +158,6 @@
           </picture>
         </div>
 
-<<<<<<< HEAD
-        {/* Desktop Navigation - Marketing Links Only */}
-        <nav data-slot="center" aria-label="Primary" className="hidden lg:flex items-center gap-1 animate-fade-in" style={{ animationDelay: '200ms' }} data-lovable-lock="structure-only">
-          <NavigationMenu data-lovable-lock="structure-only">
-            <NavigationMenuList data-lovable-lock="structure-only" className="gap-1">
-            {navigationItems.map((item, index) => <NavigationMenuItem key={item.name}>
-                <NavigationMenuLink asChild>
-                  <Link 
-                    to={item.href} 
-                    className="group inline-flex h-10 w-max items-center justify-center rounded-md px-4 py-2 text-sm font-medium text-muted-foreground transition-all duration-300 hover:bg-accent hover:text-foreground focus:bg-accent focus:text-foreground focus:outline-none disabled:pointer-events-none disabled:opacity-50 data-[active]:bg-accent/50 data-[state=open]:bg-accent/50 story-link hover-scale" 
-                    style={{
-                      animationDelay: `${index * 100}ms`
-                    }}>
-                    {item.name}
-                  </Link>
-                </NavigationMenuLink>
-              </NavigationMenuItem>)}
-          </NavigationMenuList>
-        </NavigationMenu>
-        </nav>
-
-        {/* Desktop App Navigation - Separate Section for Admin */}
-        {isUserAdmin && (
-          <nav data-slot="app-nav" aria-label="Application" className="hidden lg:flex items-center gap-1 ml-4 pl-4 border-l border-border animate-fade-in" style={{ animationDelay: '250ms' }} data-lovable-lock="structure-only">
-            <NavigationMenu data-lovable-lock="structure-only">
-              <NavigationMenuList data-lovable-lock="structure-only" className="gap-1">
-              {adminNavigationItems.map((item, index) => <NavigationMenuItem key={item.name}>
-                  <NavigationMenuLink asChild>
-                    <Link 
-                      to={item.href} 
-                      onClick={(e) => {
-                        e.preventDefault();
-                        handleNavigation(item.href, item.name);
-                      }}
-                      className="group inline-flex h-10 w-max items-center justify-center rounded-md px-4 py-2 text-sm font-semibold transition-all duration-300 hover:bg-primary/10 hover:text-primary focus:bg-primary/10 focus:text-primary focus:outline-none disabled:pointer-events-none disabled:opacity-50 data-[active]:bg-primary/20 data-[state=open]:bg-primary/20 story-link hover-scale text-primary"
-                      aria-label={`Navigate to ${item.name}`}
-                    >
-                      {item.name}
-                    </Link>
-                  </NavigationMenuLink>
-                </NavigationMenuItem>)}
-            </NavigationMenuList>
-          </NavigationMenu>
-          </nav>
-        )}
-
-        {/* Enhanced CTA Button & Mobile Menu */}
-        <div data-slot="right" className="flex items-center gap-2 animate-fade-in" style={{ animationDelay: '400ms' }} data-lovable-lock="structure-only">
-          <LanguageSwitcher data-lovable-lock="structure-only" />
-
-          {/* Burger Menu Button - MOBILE ONLY - Hidden on desktop */}
-          <button
-            id="burger-menu-button"
-            data-testid="burger-menu-button"
-            className="flex lg:hidden items-center justify-center p-2 rounded-md border border-border bg-background hover:bg-accent transition-all duration-300 hover-scale min-w-[44px] min-h-[44px]"
-            onClick={() => {
-              setIsMobileMenuOpen(!isMobileMenuOpen);
-            }}
-=======
         {/* Center: Desktop Marketing Navigation */}
         <nav 
           data-slot="center" 
@@ -360,8 +189,8 @@
           </NavigationMenu>
         </nav>
 
-        {/* Center: Desktop Admin Navigation (Admin Only) */}
-        {isUserAdmin && (
+        {/* Center: Desktop Admin Navigation (Admin Only, NOT on marketing home) */}
+        {isUserAdmin && !isMarketingHome && (
           <nav 
             data-slot="app-nav" 
             aria-label="Application" 
@@ -411,9 +240,8 @@
           <button
             id="burger-menu-button"
             data-testid="burger-menu-button"
-            className="flex items-center justify-center p-2 rounded-md border border-border bg-background hover:bg-accent transition-all duration-300 hover-scale min-w-[44px] min-h-[44px]"
+            className="flex lg:hidden items-center justify-center p-2 rounded-md border border-border bg-background hover:bg-accent transition-all duration-300 hover-scale min-w-[44px] min-h-[44px]"
             onClick={() => setIsMobileMenuOpen(prev => !prev)}
->>>>>>> 221d1ec5
             aria-label="Toggle mobile menu"
             aria-expanded={isMobileMenuOpen}
             aria-controls="mobile-menu"
@@ -426,17 +254,10 @@
             )}
           </button>
 
-<<<<<<< HEAD
-          {/* User Menu - Desktop: Dropdown, Mobile: Simplified */}
-          {user ? (
-            <div className="flex items-center gap-3">
-              {/* Desktop: User Dropdown Menu */}
-=======
           {/* User Menu */}
           {user ? (
             <>
               {/* Desktop: User Dropdown */}
->>>>>>> 221d1ec5
               <DropdownMenu>
                 <DropdownMenuTrigger asChild>
                   <Button 
@@ -446,21 +267,12 @@
                   >
                     <div className="flex flex-col items-start">
                       <span className="text-sm font-medium text-foreground leading-tight">
-<<<<<<< HEAD
-                        {user.user_metadata?.display_name || user.email?.split('@')[0] || 'User'}
-                      </span>
-                      {userRole && (
-                        <span className={cn(
-                          "text-xs font-medium leading-tight",
-                          isUserAdmin ? "text-red-600 dark:text-red-400" : "text-blue-600 dark:text-blue-400"
-=======
                         {userDisplayName}
                       </span>
                       {userRole && (
                         <span className={cn(
                           'text-xs font-medium leading-tight',
                           isUserAdmin ? 'text-primary' : 'text-muted-foreground'
->>>>>>> 221d1ec5
                         )}>
                           {userRole.toUpperCase()}
                         </span>
@@ -472,33 +284,13 @@
                 <DropdownMenuContent align="end" className="w-56">
                   <DropdownMenuLabel>
                     <div className="flex flex-col space-y-1">
-<<<<<<< HEAD
-                      <p className="text-sm font-medium">{user.user_metadata?.display_name || 'User'}</p>
-=======
                       <p className="text-sm font-medium">{userDisplayName}</p>
->>>>>>> 221d1ec5
                       <p className="text-xs text-muted-foreground">{user.email}</p>
                     </div>
                   </DropdownMenuLabel>
                   <DropdownMenuSeparator />
                   {isUserAdmin && (
                     <>
-<<<<<<< HEAD
-                      <DropdownMenuItem 
-                        onClick={() => handleNavigation(paths.dashboard, 'Dashboard')}
-                        className="cursor-pointer"
-                      >
-                        <User className="mr-2 h-4 w-4" />
-                        Dashboard
-                      </DropdownMenuItem>
-                      <DropdownMenuItem 
-                        onClick={() => handleNavigation(paths.voiceSettings, 'Settings')}
-                        className="cursor-pointer"
-                      >
-                        <Settings className="mr-2 h-4 w-4" />
-                        Settings
-                      </DropdownMenuItem>
-=======
                       {ADMIN_NAV.map((item) => {
                         const Icon = item.icon;
                         return (
@@ -512,17 +304,12 @@
                           </DropdownMenuItem>
                         );
                       })}
->>>>>>> 221d1ec5
                       <DropdownMenuSeparator />
                     </>
                   )}
                   <DropdownMenuItem 
                     onClick={() => signOut()}
-<<<<<<< HEAD
-                    className="cursor-pointer text-red-600 focus:text-red-600 dark:text-red-400"
-=======
                     className="cursor-pointer text-primary focus:text-primary focus:bg-primary/10 dark:focus:bg-primary/20"
->>>>>>> 221d1ec5
                   >
                     <LogOut className="mr-2 h-4 w-4" />
                     Sign Out
@@ -530,11 +317,7 @@
                 </DropdownMenuContent>
               </DropdownMenu>
 
-<<<<<<< HEAD
-              {/* Mobile: Simplified Sign Out */}
-=======
               {/* Mobile: Sign Out Icon */}
->>>>>>> 221d1ec5
               <Button 
                 variant="ghost" 
                 size="icon"
@@ -544,21 +327,12 @@
               >
                 <LogOut className="h-5 w-5" />
               </Button>
-<<<<<<< HEAD
-            </div>
-          ) : (
-            <Button 
-              variant="success" 
-              size={isScrolled ? 'sm' : 'default'} 
-            onClick={() => handleNavigation(paths.auth, 'Login')}
-=======
             </>
           ) : (
             <Button 
               variant="default" 
               size={isScrolled ? 'sm' : 'default'} 
               onClick={() => handleNavigation(paths.auth, 'Login')}
->>>>>>> 221d1ec5
               className="hover-scale transition-all duration-300 shadow-lg hover:shadow-xl min-h-[44px]"
             >
               Login
@@ -567,43 +341,22 @@
         </div>
       </div>
 
-<<<<<<< HEAD
-      {/* Enhanced Mobile Navigation with Slide Animation - MOBILE ONLY */}
-=======
       {/* Mobile Navigation Drawer */}
->>>>>>> 221d1ec5
       <nav
         id="mobile-menu"
         aria-label="Mobile"
         aria-hidden={!isMobileMenuOpen}
         className={cn(
-<<<<<<< HEAD
-          "lg:hidden border-t bg-background/95 backdrop-blur transition-all duration-300 overflow-hidden",
-          isMobileMenuOpen ? "max-h-screen opacity-100" : "max-h-0 opacity-0 pointer-events-none"
-        )}
-      >
-        <div className="container py-4 space-y-1">
-          {/* Marketing Links Section */}
-=======
           'lg:hidden border-t bg-background/95 backdrop-blur transition-all duration-300 overflow-hidden',
           isMobileMenuOpen ? 'max-h-screen opacity-100' : 'max-h-0 opacity-0 pointer-events-none'
         )}
       >
         <div className="container py-4 space-y-1">
           {/* Marketing Links */}
->>>>>>> 221d1ec5
           <div className="px-2 py-2">
             <p className="text-xs font-semibold text-muted-foreground uppercase tracking-wider mb-2 px-2">
               Information
             </p>
-<<<<<<< HEAD
-            {navigationItems.map((item, index) => (
-              <Link
-                key={item.name}
-                to={item.href}
-                className="block px-4 py-2.5 text-sm font-medium rounded-md hover:bg-accent hover:text-accent-foreground transition-all duration-300 animate-fade-in"
-                onClick={() => handleNavigation(item.href, item.name, true)}
-=======
             {MARKETING_NAV.map((item) => (
               <Link
                 key={item.name}
@@ -611,30 +364,21 @@
                 className="block px-4 py-2.5 text-sm font-medium rounded-md hover:bg-accent hover:text-accent-foreground transition-all duration-300"
                 onClick={() => handleNavigation(item.href, item.name, true)}
                 aria-current={isActivePath(item.href) ? 'page' : undefined}
->>>>>>> 221d1ec5
               >
                 {item.name}
               </Link>
             ))}
           </div>
 
-<<<<<<< HEAD
-          {/* App Navigation Section (Admin Only) */}
-=======
-          {/* Admin Links (Admin Only) */}
->>>>>>> 221d1ec5
-          {isUserAdmin && (
+          {/* Admin Links (Admin Only, NOT on marketing home) */}
+          {isUserAdmin && !isMarketingHome && (
             <>
               <div className="border-t border-border my-2" />
               <div className="px-2 py-2">
                 <p className="text-xs font-semibold text-primary uppercase tracking-wider mb-2 px-2">
                   Application
                 </p>
-<<<<<<< HEAD
-                {adminNavigationItems.map((item, index) => (
-=======
                 {ADMIN_NAV.map((item) => (
->>>>>>> 221d1ec5
                   <Link
                     key={item.name}
                     to={item.href}
@@ -642,15 +386,9 @@
                       e.preventDefault();
                       handleNavigation(item.href, item.name, true);
                     }}
-<<<<<<< HEAD
-                    className="block px-4 py-2.5 text-sm font-semibold rounded-md bg-primary/5 hover:bg-primary/10 text-primary transition-all duration-300 animate-fade-in"
-                    style={{ animationDelay: `${(navigationItems.length + index) * 50}ms` }}
-                    aria-label={`Navigate to ${item.name}`}
-=======
                     className="block px-4 py-2.5 text-sm font-semibold rounded-md bg-primary/5 hover:bg-primary/10 text-primary transition-all duration-300"
                     aria-label={`Navigate to ${item.name}`}
                     aria-current={isActivePath(item.href) ? 'page' : undefined}
->>>>>>> 221d1ec5
                   >
                     {item.name}
                   </Link>
