--- conflicted
+++ resolved
@@ -5,15 +5,8 @@
   addNumber: "/numbers/new",
   teamInvite: "/team/invite",
   integrations: "/integrations",
-<<<<<<< HEAD
   phoneApps: "/phone-apps",
   forwardingWizard: "/ops/forwarding",
   voiceSettings: "/ops/voice",
   notFound: "*",
-} as const;
-
-export type AppPathKey = keyof typeof paths;
-export const appPathValues = new Set<string>(Object.values(paths));
-=======
-} as const;
->>>>>>> 3f65896d
+} as const;