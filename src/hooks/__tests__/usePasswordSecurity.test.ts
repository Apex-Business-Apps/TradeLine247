/**
 * usePasswordSecurity Hook Tests
 */

import { describe, it, expect, vi, beforeEach } from 'vitest';
import { renderHook, waitFor } from '@testing-library/react';
import { usePasswordSecurity } from '../usePasswordSecurity';

// Mock Supabase - use async mock factory for CI compatibility
vi.mock('@/integrations/supabase/client', async () => {
  const mockInvoke = vi.fn();
  return {
    supabase: {
      functions: {
        invoke: mockInvoke,
      },
    },
    isSupabaseEnabled: true,
    __mockInvoke: mockInvoke, // Export for test access
  };
});

describe('usePasswordSecurity', () => {
  let mockInvoke: ReturnType<typeof vi.fn>;
  
  beforeEach(async () => {
    vi.clearAllMocks();
    // Use ES import instead of require() for proper module resolution
    const { supabase } = await import('@/integrations/supabase/client');
    mockInvoke = supabase.functions.invoke;
    mockInvoke.mockResolvedValue({
      data: { isBreached: false, message: 'Password is safe' },
      error: null,
    });
  });

  describe('validatePasswordStrength', () => {
    it('should reject passwords shorter than 8 characters', () => {
      const { result } = renderHook(() => usePasswordSecurity());
      
      const validation = result.current.validatePasswordStrength('short');
      
      expect(validation.isValid).toBe(false);
      expect(validation.strength).toBe('Too short');
      expect(validation.message).toContain('8 characters');
    });

    it('should reject passwords with less than 3 criteria', () => {
      const { result } = renderHook(() => usePasswordSecurity());
      
      const validation = result.current.validatePasswordStrength('onlylowercase');
      
      expect(validation.isValid).toBe(false);
      expect(validation.strength).toBe('Too weak');
      expect(validation.message).toContain('at least 3');
    });

    it('should accept passwords with 3 criteria', () => {
      const { result } = renderHook(() => usePasswordSecurity());
      
      const validation = result.current.validatePasswordStrength('Lowercase123');
      
      expect(validation.isValid).toBe(true);
      expect(validation.strength).toBe('Good');
    });

    it('should accept passwords with all 4 criteria as "Very strong"', () => {
      const { result } = renderHook(() => usePasswordSecurity());
      
      const validation = result.current.validatePasswordStrength('StrongP@ss123');
      
      expect(validation.isValid).toBe(true);
      expect(validation.strength).toBe('Very strong');
    });

    it('should detect lowercase letters', () => {
      const { result } = renderHook(() => usePasswordSecurity());
<<<<<<< HEAD

=======
      
      // PASSWORD123! has 3 criteria (upper, number, special) - should be valid
>>>>>>> 5daf762e
      const validation1 = result.current.validatePasswordStrength('PASSWORD123!');
      // password123! has 3 criteria (lower, number, special) - should be valid
      const validation2 = result.current.validatePasswordStrength('password123!');
<<<<<<< HEAD

      // PASSWORD123! has 3 criteria (upper, number, special) so it's valid
      expect(validation1.isValid).toBe(true);
      // password123! has 3 criteria (lower, number, special) so it's valid
      expect(validation2.isValid).toBe(true);
=======
      // PASSWORD! has only 2 criteria (upper, special) - should be invalid
      const validation3 = result.current.validatePasswordStrength('PASSWORD!');
      
      expect(validation1.isValid).toBe(true); // Has 3+ criteria
      expect(validation2.isValid).toBe(true); // Has 3+ criteria
      expect(validation3.isValid).toBe(false); // Only 2 criteria
>>>>>>> 5daf762e
    });

    it('should detect uppercase letters', () => {
      const { result } = renderHook(() => usePasswordSecurity());
      
      const validation1 = result.current.validatePasswordStrength('password123!');
      const validation2 = result.current.validatePasswordStrength('Password123!');
      
      expect(validation1.isValid).toBe(true);
      expect(validation2.isValid).toBe(true);
    });

    it('should detect numbers', () => {
      const { result } = renderHook(() => usePasswordSecurity());
<<<<<<< HEAD

=======
      
      // Password! has 3 criteria (lower, upper, special) - should be valid
>>>>>>> 5daf762e
      const validation1 = result.current.validatePasswordStrength('Password!');
      // Password1! has 4 criteria (all) - should be valid
      const validation2 = result.current.validatePasswordStrength('Password1!');
<<<<<<< HEAD

      // Password! has 3 criteria (lower, upper, special) so it's valid
      expect(validation1.isValid).toBe(true);
      // Password1! has 4 criteria so it's valid
      expect(validation2.isValid).toBe(true);
=======
      // Password has only 2 criteria (lower, upper) - should be invalid
      const validation3 = result.current.validatePasswordStrength('Password');
      
      expect(validation1.isValid).toBe(true); // Has 3+ criteria
      expect(validation2.isValid).toBe(true); // Has 4 criteria
      expect(validation3.isValid).toBe(false); // Only 2 criteria
>>>>>>> 5daf762e
    });

    it('should detect special characters', () => {
      const { result } = renderHook(() => usePasswordSecurity());
      
      const validation1 = result.current.validatePasswordStrength('Password123');
      const validation2 = result.current.validatePasswordStrength('Password123!');
      
      expect(validation1.isValid).toBe(true); // 3 criteria (lower, upper, number)
      expect(validation2.isValid).toBe(true); // 4 criteria (all)
    });
  });

  describe('checkPasswordBreach', () => {
    it('should return not breached for valid password', async () => {
      mockInvoke.mockResolvedValue({
        data: { isBreached: false, message: 'Password is safe' },
        error: null,
      });

      const { result } = renderHook(() => usePasswordSecurity());
      
      const breachCheck = await result.current.checkPasswordBreach('SecurePassword123!');
      
      expect(breachCheck.isBreached).toBe(false);
      expect(breachCheck.message).toBe('Password is safe');
      expect(mockInvoke).toHaveBeenCalledWith('check-password-breach', {
        body: { password: 'SecurePassword123!' },
      });
    });

    it('should return breached for compromised password', async () => {
      mockInvoke.mockResolvedValue({
        data: { isBreached: true, message: 'This password appears in known breaches' },
        error: null,
      });

      const { result } = renderHook(() => usePasswordSecurity());
      
      const breachCheck = await result.current.checkPasswordBreach('password123');
      
      expect(breachCheck.isBreached).toBe(true);
      expect(breachCheck.message).toContain('breaches');
    });

    it('should handle empty password', async () => {
      const { result } = renderHook(() => usePasswordSecurity());
      
      const breachCheck = await result.current.checkPasswordBreach('');
      
      expect(breachCheck.isBreached).toBe(false);
      expect(breachCheck.message).toBe('Password required');
      expect(mockInvoke).not.toHaveBeenCalled();
    });

    it('should handle API errors gracefully', async () => {
      mockInvoke.mockResolvedValue({
        data: null,
        error: { message: 'Service unavailable' },
      });

      const { result } = renderHook(() => usePasswordSecurity());
      
      const breachCheck = await result.current.checkPasswordBreach('TestPassword123!');
      
      expect(breachCheck.isBreached).toBe(false);
      expect(breachCheck.message).toContain('unavailable');
      expect(breachCheck.error).toBe('Service unavailable');
    });

    it('should handle network errors', async () => {
      mockInvoke.mockRejectedValue(new Error('Network error'));

      const { result } = renderHook(() => usePasswordSecurity());
      
      const breachCheck = await result.current.checkPasswordBreach('TestPassword123!');
      
      expect(breachCheck.isBreached).toBe(false);
      expect(breachCheck.message).toContain('error');
    });
  });

  describe('validatePassword', () => {
    it('should return invalid if strength check fails', async () => {
      const { result } = renderHook(() => usePasswordSecurity());
      
      const validation = await result.current.validatePassword('short');
      
      expect(validation.isValid).toBe(false);
      expect(validation.isBreached).toBe(false);
      expect(validation.strength).toBe('Too short');
      expect(mockInvoke).not.toHaveBeenCalled();
    });

    it('should check breach if strength is valid', async () => {
      mockInvoke.mockResolvedValue({
        data: { isBreached: false },
        error: null,
      });

      const { result } = renderHook(() => usePasswordSecurity());
      
      const validation = await waitFor(async () => {
        return await result.current.validatePassword('ValidPassword123!');
      });
      
      expect(validation.isValid).toBe(true);
      expect(validation.isBreached).toBe(false);
      expect(mockInvoke).toHaveBeenCalled();
    });

    it('should return invalid if password is breached', async () => {
      mockInvoke.mockResolvedValue({
        data: { isBreached: true, message: 'Breached password' },
        error: null,
      });

      const { result } = renderHook(() => usePasswordSecurity());
      
      const validation = await waitFor(async () => {
        return await result.current.validatePassword('BreachedPassword123!');
      });
      
      expect(validation.isValid).toBe(false);
      expect(validation.isBreached).toBe(true);
      expect(validation.message).toContain('Breached');
    });

    it('should combine strength and breach checks', async () => {
      mockInvoke.mockResolvedValue({
        data: { isBreached: false },
        error: null,
      });

      const { result } = renderHook(() => usePasswordSecurity());
      
      const validation = await waitFor(async () => {
        return await result.current.validatePassword('VeryStrongP@ss123');
      });
      
      expect(validation.isValid).toBe(true);
      expect(validation.isBreached).toBe(false);
      expect(validation.strength).toBe('Very strong');
    });
  });
});
<|MERGE_RESOLUTION|>--- conflicted
+++ resolved
@@ -75,29 +75,15 @@
 
     it('should detect lowercase letters', () => {
       const { result } = renderHook(() => usePasswordSecurity());
-<<<<<<< HEAD
-
-=======
-      
-      // PASSWORD123! has 3 criteria (upper, number, special) - should be valid
->>>>>>> 5daf762e
+
       const validation1 = result.current.validatePasswordStrength('PASSWORD123!');
       // password123! has 3 criteria (lower, number, special) - should be valid
       const validation2 = result.current.validatePasswordStrength('password123!');
-<<<<<<< HEAD
 
       // PASSWORD123! has 3 criteria (upper, number, special) so it's valid
       expect(validation1.isValid).toBe(true);
       // password123! has 3 criteria (lower, number, special) so it's valid
       expect(validation2.isValid).toBe(true);
-=======
-      // PASSWORD! has only 2 criteria (upper, special) - should be invalid
-      const validation3 = result.current.validatePasswordStrength('PASSWORD!');
-      
-      expect(validation1.isValid).toBe(true); // Has 3+ criteria
-      expect(validation2.isValid).toBe(true); // Has 3+ criteria
-      expect(validation3.isValid).toBe(false); // Only 2 criteria
->>>>>>> 5daf762e
     });
 
     it('should detect uppercase letters', () => {
@@ -112,29 +98,15 @@
 
     it('should detect numbers', () => {
       const { result } = renderHook(() => usePasswordSecurity());
-<<<<<<< HEAD
-
-=======
-      
-      // Password! has 3 criteria (lower, upper, special) - should be valid
->>>>>>> 5daf762e
+
       const validation1 = result.current.validatePasswordStrength('Password!');
       // Password1! has 4 criteria (all) - should be valid
       const validation2 = result.current.validatePasswordStrength('Password1!');
-<<<<<<< HEAD
 
       // Password! has 3 criteria (lower, upper, special) so it's valid
       expect(validation1.isValid).toBe(true);
       // Password1! has 4 criteria so it's valid
       expect(validation2.isValid).toBe(true);
-=======
-      // Password has only 2 criteria (lower, upper) - should be invalid
-      const validation3 = result.current.validatePasswordStrength('Password');
-      
-      expect(validation1.isValid).toBe(true); // Has 3+ criteria
-      expect(validation2.isValid).toBe(true); // Has 4 criteria
-      expect(validation3.isValid).toBe(false); // Only 2 criteria
->>>>>>> 5daf762e
     });
 
     it('should detect special characters', () => {
