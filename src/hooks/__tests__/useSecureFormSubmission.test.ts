/**
 * useSecureFormSubmission Hook Tests
 */

import { describe, it, expect, vi, beforeEach, afterEach } from 'vitest';
import { renderHook, waitFor } from '@testing-library/react';
import { useSecureFormSubmission } from '../useSecureFormSubmission';

// Mock Supabase - use async mock factory for CI compatibility
vi.mock('@/integrations/supabase/client', async () => {
  const mockRpc = vi.fn();
  const mockInvoke = vi.fn();
  return {
    supabase: {
      rpc: mockRpc,
      functions: {
        invoke: mockInvoke,
      },
    },
    isSupabaseEnabled: true,
  };
});

describe('useSecureFormSubmission', () => {
  let mockRpc: ReturnType<typeof vi.fn>;
  let mockInvoke: ReturnType<typeof vi.fn>;

  beforeEach(async () => {
    vi.clearAllMocks();
    sessionStorage.clear();
<<<<<<< HEAD
    
=======

>>>>>>> fb5127d5
    // Use ES import instead of require() for proper module resolution
    const { supabase } = await import('@/integrations/supabase/client');
    mockRpc = supabase.rpc;
    mockInvoke = supabase.functions.invoke;
<<<<<<< HEAD
    
    // Mock crypto.randomUUID - use vi.stubGlobal for proper test environment compatibility
    vi.stubGlobal('crypto', {
      randomUUID: vi.fn(() => 'mock-uuid-123'),
      getRandomValues: vi.fn((arr) => arr),
      subtle: {},
    });
=======

    // Mock crypto.randomUUID using vi.spyOn instead of stubGlobal
    vi.spyOn(global.crypto, 'randomUUID').mockReturnValue('mock-uuid-123');
>>>>>>> fb5127d5
  });

  afterEach(() => {
    vi.unstubAllGlobals();
    sessionStorage.clear();
    vi.restoreAllMocks();
  });

  describe('initial state', () => {
    it('should start with isSubmitting false', () => {
      const { result } = renderHook(() => useSecureFormSubmission());
      
      expect(result.current.isSubmitting).toBe(false);
      expect(result.current.attempts).toBe(0);
    });

    it('should calculate remaining attempts correctly', () => {
      const { result } = renderHook(() => useSecureFormSubmission({
        maxAttemptsPerHour: 10,
      }));
      
      expect(result.current.getRemainingAttempts()).toBe(10);
    });
  });

  describe('CSRF token generation', () => {
    it('should generate CSRF token if none exists', () => {
      const { result } = renderHook(() => useSecureFormSubmission());
      
      // Token should be generated on first access
      expect(sessionStorage.getItem('csrf-token')).toBeNull();
    });

    it('should reuse existing CSRF token from sessionStorage', () => {
      sessionStorage.setItem('csrf-token', 'existing-token-456');
      
      const { result } = renderHook(() => useSecureFormSubmission());
      
      // Token should be retrieved from storage
      expect(sessionStorage.getItem('csrf-token')).toBe('existing-token-456');
    });
  });

  describe('rate limiting', () => {
    it('should skip rate limit check when no rateLimitKey provided', async () => {
      const { result } = renderHook(() => useSecureFormSubmission());

      const allowed = await result.current.checkRateLimit();

      expect(allowed).toBe(true);
      expect(mockRpc).not.toHaveBeenCalled();
    });

    it('should check rate limit when rateLimitKey provided', async () => {
      mockRpc.mockResolvedValue({
        data: { allowed: true, remaining: 4, limit: 5 },
        error: null,
      });

      const { result } = renderHook(() => useSecureFormSubmission({
        rateLimitKey: 'test-key',
        maxAttemptsPerHour: 5,
      }));

      const allowed = await result.current.checkRateLimit();

      expect(allowed).toBe(true);
      expect(mockRpc).toHaveBeenCalledWith('secure_rate_limit', {
        identifier: 'test-key',
        max_requests: 5,
        window_seconds: 3600,
      });

      await waitFor(() => {
        expect(result.current.attempts).toBe(1); // 5 - 4 = 1
      });
    });

    it('should deny when rate limit exceeded', async () => {
      mockRpc.mockResolvedValue({
        data: { allowed: false, remaining: 0, limit: 5 },
        error: null,
      });

      const { result } = renderHook(() => useSecureFormSubmission({
        rateLimitKey: 'test-key',
      }));
      
      const allowed = await result.current.checkRateLimit();
      
      expect(allowed).toBe(false);
    });

    it('should deny on rate limit check error (fail closed)', async () => {
      mockRpc.mockResolvedValue({
        data: null,
        error: { message: 'Database error' },
      });

      const { result } = renderHook(() => useSecureFormSubmission({
        rateLimitKey: 'test-key',
      }));
      
      const allowed = await result.current.checkRateLimit();
      
      expect(allowed).toBe(false);
    });

    it('should deny on rate limit check exception (fail closed)', async () => {
      mockRpc.mockRejectedValue(new Error('Network error'));

      const { result } = renderHook(() => useSecureFormSubmission({
        rateLimitKey: 'test-key',
      }));
      
      const allowed = await result.current.checkRateLimit();
      
      expect(allowed).toBe(false);
    });
  });

  describe('secureSubmit', () => {
    it('should submit successfully with valid data', async () => {
      mockInvoke.mockResolvedValue({
        data: { success: true, id: '123' },
        error: null,
      });

      const { result } = renderHook(() => useSecureFormSubmission());
      
      const response = await result.current.secureSubmit('test-endpoint', {
        name: 'Test',
        email: 'test@example.com',
      });

      expect(response).toEqual({ success: true, id: '123' });
      expect(result.current.isSubmitting).toBe(false);
      expect(mockInvoke).toHaveBeenCalledWith(
        'test-endpoint',
        expect.objectContaining({
          body: expect.objectContaining({
            name: 'Test',
            email: 'test@example.com',
            _csrf: expect.any(String),
            _timestamp: expect.any(Number),
          }),
          headers: expect.objectContaining({
            'X-CSRF-Token': expect.any(String),
            'Content-Type': 'application/json',
          }),
        })
      );
    });

    it('should set isSubmitting during submission', async () => {
      let resolvePromise: (value: any) => void;
      const promise = new Promise(resolve => {
        resolvePromise = resolve;
      });

      mockInvoke.mockReturnValue(promise);

      const { result } = renderHook(() => useSecureFormSubmission());

      const submitPromise = result.current.secureSubmit('test-endpoint', {});

      await waitFor(() => {
        expect(result.current.isSubmitting).toBe(true);
      });

      resolvePromise!({ data: { success: true }, error: null });
      await submitPromise;

      await waitFor(() => {
        expect(result.current.isSubmitting).toBe(false);
      });
    });

    it('should sanitize data if sanitizeData function provided', async () => {
      mockInvoke.mockResolvedValue({
        data: { success: true },
        error: null,
      });

      const sanitizeData = vi.fn((data) => ({
        ...data,
        sanitized: true,
      }));

      const { result } = renderHook(() => useSecureFormSubmission());
      
      await result.current.secureSubmit('test-endpoint', {
        name: 'Test',
      }, { sanitizeData });
      
      expect(sanitizeData).toHaveBeenCalledWith({
        name: 'Test',
      });

      expect(mockInvoke).toHaveBeenCalledWith(
        'test-endpoint',
        expect.objectContaining({
          body: expect.objectContaining({
            sanitized: true,
          }),
        })
      );
    });

    it('should validate response if validateResponse function provided', async () => {
      mockInvoke.mockResolvedValue({
        data: { success: true },
        error: null,
      });

      const validateResponse = vi.fn(() => true);

      const { result } = renderHook(() => useSecureFormSubmission());
      
      await result.current.secureSubmit('test-endpoint', {}, {
        validateResponse,
      });
      
      expect(validateResponse).toHaveBeenCalledWith({ success: true });
    });

    it('should throw error if response validation fails', async () => {
      mockInvoke.mockResolvedValue({
        data: { success: false },
        error: null,
      });

      const validateResponse = vi.fn(() => false);

      const { result } = renderHook(() => useSecureFormSubmission());
      
      await expect(
        result.current.secureSubmit('test-endpoint', {}, {
          validateResponse,
        })
      ).rejects.toThrow('Invalid response received');
    });

    it('should throw error if rate limit exceeded', async () => {
      mockRpc.mockResolvedValue({
        data: { allowed: false },
        error: null,
      });

      const { result } = renderHook(() => useSecureFormSubmission({
        rateLimitKey: 'test-key',
      }));
      
      await expect(
        result.current.secureSubmit('test-endpoint', {})
      ).rejects.toThrow('Rate limit exceeded');

      expect(mockInvoke).not.toHaveBeenCalled();
    });

    it('should throw error on function invocation error', async () => {
      mockInvoke.mockResolvedValue({
        data: null,
        error: { message: 'Function error' },
      });

      const { result } = renderHook(() => useSecureFormSubmission());
      
      await expect(
        result.current.secureSubmit('test-endpoint', {})
      ).rejects.toThrow('Function error');
    });

    it('should always reset isSubmitting even on error', async () => {
      mockInvoke.mockRejectedValue(new Error('Network error'));

      const { result } = renderHook(() => useSecureFormSubmission());
      
      await expect(
        result.current.secureSubmit('test-endpoint', {})
      ).rejects.toThrow();
      
      expect(result.current.isSubmitting).toBe(false);
    });
  });

  describe('getRemainingAttempts', () => {
    it('should calculate remaining attempts based on attempts made', async () => {
      mockRpc.mockResolvedValue({
        data: { allowed: true, remaining: 3, limit: 5 },
        error: null,
      });

      const { result } = renderHook(() => useSecureFormSubmission({
        rateLimitKey: 'test-key',
        maxAttemptsPerHour: 5,
      }));

      await result.current.checkRateLimit();

      await waitFor(() => {
        expect(result.current.getRemainingAttempts()).toBe(3);
      });
    });

    it('should never return negative remaining attempts', async () => {
      const { result } = renderHook(() => useSecureFormSubmission({
        maxAttemptsPerHour: 5,
      }));
      
      // Manually set attempts higher than limit (shouldn't happen, but test edge case)
      // We can't directly set state, but we can test the calculation
      const remaining = result.current.getRemainingAttempts();
      expect(remaining).toBeGreaterThanOrEqual(0);
    });
  });
});
<|MERGE_RESOLUTION|>--- conflicted
+++ resolved
@@ -28,32 +28,17 @@
   beforeEach(async () => {
     vi.clearAllMocks();
     sessionStorage.clear();
-<<<<<<< HEAD
-    
-=======
-
->>>>>>> fb5127d5
+
     // Use ES import instead of require() for proper module resolution
     const { supabase } = await import('@/integrations/supabase/client');
     mockRpc = supabase.rpc;
     mockInvoke = supabase.functions.invoke;
-<<<<<<< HEAD
-    
-    // Mock crypto.randomUUID - use vi.stubGlobal for proper test environment compatibility
-    vi.stubGlobal('crypto', {
-      randomUUID: vi.fn(() => 'mock-uuid-123'),
-      getRandomValues: vi.fn((arr) => arr),
-      subtle: {},
-    });
-=======
 
     // Mock crypto.randomUUID using vi.spyOn instead of stubGlobal
     vi.spyOn(global.crypto, 'randomUUID').mockReturnValue('mock-uuid-123');
->>>>>>> fb5127d5
   });
 
   afterEach(() => {
-    vi.unstubAllGlobals();
     sessionStorage.clear();
     vi.restoreAllMocks();
   });
