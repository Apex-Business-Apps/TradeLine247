/**
 * useAuth Hook Tests
 */

import { describe, it, expect, vi, beforeEach, afterEach } from 'vitest';
import { renderHook, waitFor } from '@testing-library/react';
import { useAuth } from '../useAuth';
import { createMockUser, createMockSession } from '@/__tests__/utils/test-utils';

// Mock dependencies - use async mock factories for CI compatibility
vi.mock('@/integrations/supabase/client', async () => {
  const mockGetSession = vi.fn();
  const mockOnAuthStateChange = vi.fn();
  const mockSignOut = vi.fn();
  const mockFrom = vi.fn();
  const mockInvoke = vi.fn();
  
  return {
    supabase: {
      auth: {
        onAuthStateChange: mockOnAuthStateChange,
        getSession: mockGetSession,
        signOut: mockSignOut,
        signInWithPassword: vi.fn(),
        signUp: vi.fn(),
        getUser: vi.fn(),
      },
      from: mockFrom,
      functions: {
        invoke: mockInvoke,
      },
      rpc: vi.fn(),
    },
    isSupabaseEnabled: true,
  };
});

vi.mock('@/lib/ensureMembership', async () => ({
<<<<<<< HEAD
  ensureMembership: vi.fn().mockResolvedValue({ orgId: 'org-123', error: undefined }),
=======
  ensureMembership: vi.fn(() => Promise.resolve({ orgId: 'org-123', error: undefined })),
>>>>>>> fb5127d5
}));

vi.mock('@/hooks/use-toast', () => ({
  toast: vi.fn(),
}));

describe('useAuth', () => {
  let mockGetSession: ReturnType<typeof vi.fn>;
  let mockOnAuthStateChange: ReturnType<typeof vi.fn>;
  let mockSignOut: ReturnType<typeof vi.fn>;
  let mockFrom: ReturnType<typeof vi.fn>;
  let mockMaybeSingle: ReturnType<typeof vi.fn>;
  let ensureMembership: ReturnType<typeof vi.fn>;

  beforeEach(async () => {
    vi.clearAllMocks();
<<<<<<< HEAD
    
=======

>>>>>>> fb5127d5
    // Use ES imports instead of require() for proper module resolution
    const { supabase } = await import('@/integrations/supabase/client');
    const ensureMembershipModule = await import('@/lib/ensureMembership');
    ensureMembership = ensureMembershipModule.ensureMembership;
<<<<<<< HEAD
    
=======

    // CRITICAL: Reset ensureMembership mock to always return valid result
    (ensureMembership as any).mockImplementation(() =>
      Promise.resolve({ orgId: 'org-123', error: undefined })
    );

>>>>>>> fb5127d5
    mockGetSession = supabase.auth.getSession;
    mockOnAuthStateChange = supabase.auth.onAuthStateChange;
    mockSignOut = supabase.auth.signOut;
    mockFrom = supabase.from;

    // Default mock implementations
    mockGetSession.mockResolvedValue({
      data: { session: null },
      error: null,
    });

    mockOnAuthStateChange.mockReturnValue({
      data: { subscription: { unsubscribe: vi.fn() } },
    });

<<<<<<< HEAD
    // Make signOut return a promise for proper error handling
    mockSignOut.mockResolvedValue({ error: null });

    // Create mockMaybeSingle that can be accessed in test scope
=======
    // Mock signOut to return a resolved Promise
    mockSignOut.mockResolvedValue({ error: null });

>>>>>>> fb5127d5
    mockMaybeSingle = vi.fn().mockResolvedValue({
      data: { role: 'user' },
      error: null,
    });

    mockFrom.mockReturnValue({
      select: vi.fn().mockReturnThis(),
      eq: vi.fn().mockReturnThis(),
      maybeSingle: mockMaybeSingle,
    });
  });

  afterEach(() => {
    vi.restoreAllMocks();
  });

  describe('initial state', () => {
    it('should start with loading state', () => {
      const { result } = renderHook(() => useAuth());
      
      expect(result.current.loading).toBe(true);
    });

    it('should initialize with null user and session', () => {
      const { result } = renderHook(() => useAuth());
      
      expect(result.current.user).toBeNull();
      expect(result.current.session).toBeNull();
      expect(result.current.userRole).toBeNull();
    });
  });

  describe('session handling', () => {
    it('should set user and session when session exists', async () => {
      const mockUser = createMockUser();
      const mockSession = createMockSession(mockUser);
<<<<<<< HEAD
      
      // Ensure getSession returns a proper promise
=======

>>>>>>> fb5127d5
      mockGetSession.mockResolvedValue({
        data: { session: mockSession },
        error: null,
      });

      // Trigger the auth state change callback
      mockOnAuthStateChange.mockImplementation((callback) => {
        setTimeout(() => callback('SIGNED_IN', mockSession), 0);
        return {
          data: { subscription: { unsubscribe: vi.fn() } },
        };
      });

      const { result } = renderHook(() => useAuth());
<<<<<<< HEAD
      
      // Wait for loading to complete and session to be set
      await waitFor(
        () => {
          expect(result.current.loading).toBe(false);
        },
        { timeout: 3000 }
      );
      
      await waitFor(() => {
        expect(result.current.user).toBeTruthy();
=======

      await waitFor(() => {
        expect(result.current.user).toBeTruthy();
      });

      await waitFor(() => {
        expect(result.current.user).toEqual(mockUser);
        expect(result.current.session).toEqual(mockSession);
>>>>>>> fb5127d5
      });
    });

    it('should clear session on sign out', async () => {
      const mockUser = createMockUser();
      const mockSession = createMockSession(mockUser);

      let authChangeCallback: any;
      mockOnAuthStateChange.mockImplementation((callback) => {
        authChangeCallback = callback;
        setTimeout(() => callback('SIGNED_IN', mockSession), 0);
        return {
          data: { subscription: { unsubscribe: vi.fn() } },
        };
      });

      mockGetSession.mockResolvedValue({
        data: { session: mockSession },
        error: null,
      });

      const { result } = renderHook(() => useAuth());

      await waitFor(() => {
        expect(result.current.user).toBeTruthy();
      });

      // Simulate auth state change to null (sign out)
      if (authChangeCallback) {
        authChangeCallback('SIGNED_OUT', null);
      }

      await waitFor(() => {
        expect(result.current.user).toBeNull();
        expect(result.current.session).toBeNull();
      });
    });

    it('should handle malformed token errors', async () => {
      mockGetSession.mockResolvedValue({
        data: { session: null },
        error: { message: 'JWT token is malformed' },
      });

      const { result } = renderHook(() => useAuth());
      
      // Wait for loading to complete and signOut to be called
      await waitFor(
        () => {
          expect(result.current.loading).toBe(false);
        },
        { timeout: 3000 }
      );
      
      await waitFor(() => {
        expect(mockSignOut).toHaveBeenCalled();
      });
      
      expect(result.current.user).toBeNull();
    });

    it('should handle invalid token errors', async () => {
      mockGetSession.mockResolvedValue({
        data: { session: null },
        error: { message: 'Invalid JWT token' },
      });

      const { result } = renderHook(() => useAuth());
<<<<<<< HEAD
      
      // Wait for loading to complete and signOut to be called
      await waitFor(
        () => {
          expect(result.current.loading).toBe(false);
        },
        { timeout: 3000 }
      );
      
      await waitFor(() => {
        expect(mockSignOut).toHaveBeenCalled();
      }, { timeout: 3000 });
=======

      await waitFor(() => {
        expect(result.current.loading).toBe(false);
      });

      await waitFor(() => {
        expect(mockSignOut).toHaveBeenCalled();
      }, { timeout: 2000 });
>>>>>>> fb5127d5
    });
  });

  describe('user roles', () => {
    it('should fetch and set user role', async () => {
      const mockUser = createMockUser({ id: 'user-123' });
      const mockSession = createMockSession(mockUser);
      
      mockGetSession.mockResolvedValue({
        data: { session: mockSession },
        error: null,
      });

      // Update mockMaybeSingle before the hook runs
      mockMaybeSingle.mockResolvedValue({
        data: { role: 'admin' },
        error: null,
      });

      const { result } = renderHook(() => useAuth());
      
      // Wait for user to be set first
      await waitFor(() => {
        expect(result.current.user).toBeTruthy();
      });
      
      // Then wait for role to be fetched
      await waitFor(() => {
        expect(result.current.userRole).toBe('admin');
      }, { timeout: 3000 });
    });

    it('should default to "user" role when no role found', async () => {
      const mockUser = createMockUser();
      const mockSession = createMockSession(mockUser);
      
      mockGetSession.mockResolvedValue({
        data: { session: mockSession },
        error: null,
      });

      // Update mockMaybeSingle to return null (no role found)
      mockMaybeSingle.mockResolvedValue({
        data: null,
        error: null,
      });

      const { result } = renderHook(() => useAuth());
      
      // Wait for user to be set first
      await waitFor(() => {
        expect(result.current.user).toBeTruthy();
      });
      
      // Then wait for default role to be set
      await waitFor(() => {
        expect(result.current.userRole).toBe('user');
      }, { timeout: 3000 });
    });
  });

  describe('membership management', () => {
    it('should call ensureMembership on login', async () => {
      const mockUser = createMockUser();
      const mockSession = createMockSession(mockUser);
      
      mockGetSession.mockResolvedValue({
        data: { session: mockSession },
        error: null,
      });

      renderHook(() => useAuth());
      
      await waitFor(() => {
        expect(ensureMembership).toHaveBeenCalledWith(mockUser);
      });
    });
  });

  describe('cleanup', () => {
    it('should unsubscribe from auth state changes on unmount', () => {
      const unsubscribe = vi.fn();
      mockOnAuthStateChange.mockReturnValue({
        data: { subscription: { unsubscribe } },
      });

      const { unmount } = renderHook(() => useAuth());
      
      unmount();
      
      expect(unsubscribe).toHaveBeenCalled();
    });
  });
});<|MERGE_RESOLUTION|>--- conflicted
+++ resolved
@@ -36,11 +36,7 @@
 });
 
 vi.mock('@/lib/ensureMembership', async () => ({
-<<<<<<< HEAD
-  ensureMembership: vi.fn().mockResolvedValue({ orgId: 'org-123', error: undefined }),
-=======
   ensureMembership: vi.fn(() => Promise.resolve({ orgId: 'org-123', error: undefined })),
->>>>>>> fb5127d5
 }));
 
 vi.mock('@/hooks/use-toast', () => ({
@@ -57,25 +53,16 @@
 
   beforeEach(async () => {
     vi.clearAllMocks();
-<<<<<<< HEAD
-    
-=======
-
->>>>>>> fb5127d5
+
     // Use ES imports instead of require() for proper module resolution
     const { supabase } = await import('@/integrations/supabase/client');
     const ensureMembershipModule = await import('@/lib/ensureMembership');
     ensureMembership = ensureMembershipModule.ensureMembership;
-<<<<<<< HEAD
-    
-=======
 
     // CRITICAL: Reset ensureMembership mock to always return valid result
     (ensureMembership as any).mockImplementation(() =>
       Promise.resolve({ orgId: 'org-123', error: undefined })
     );
-
->>>>>>> fb5127d5
     mockGetSession = supabase.auth.getSession;
     mockOnAuthStateChange = supabase.auth.onAuthStateChange;
     mockSignOut = supabase.auth.signOut;
@@ -91,16 +78,8 @@
       data: { subscription: { unsubscribe: vi.fn() } },
     });
 
-<<<<<<< HEAD
-    // Make signOut return a promise for proper error handling
-    mockSignOut.mockResolvedValue({ error: null });
-
-    // Create mockMaybeSingle that can be accessed in test scope
-=======
     // Mock signOut to return a resolved Promise
     mockSignOut.mockResolvedValue({ error: null });
-
->>>>>>> fb5127d5
     mockMaybeSingle = vi.fn().mockResolvedValue({
       data: { role: 'user' },
       error: null,
@@ -137,12 +116,7 @@
     it('should set user and session when session exists', async () => {
       const mockUser = createMockUser();
       const mockSession = createMockSession(mockUser);
-<<<<<<< HEAD
-      
-      // Ensure getSession returns a proper promise
-=======
-
->>>>>>> fb5127d5
+
       mockGetSession.mockResolvedValue({
         data: { session: mockSession },
         error: null,
@@ -157,19 +131,6 @@
       });
 
       const { result } = renderHook(() => useAuth());
-<<<<<<< HEAD
-      
-      // Wait for loading to complete and session to be set
-      await waitFor(
-        () => {
-          expect(result.current.loading).toBe(false);
-        },
-        { timeout: 3000 }
-      );
-      
-      await waitFor(() => {
-        expect(result.current.user).toBeTruthy();
-=======
 
       await waitFor(() => {
         expect(result.current.user).toBeTruthy();
@@ -178,7 +139,6 @@
       await waitFor(() => {
         expect(result.current.user).toEqual(mockUser);
         expect(result.current.session).toEqual(mockSession);
->>>>>>> fb5127d5
       });
     });
 
@@ -247,20 +207,6 @@
       });
 
       const { result } = renderHook(() => useAuth());
-<<<<<<< HEAD
-      
-      // Wait for loading to complete and signOut to be called
-      await waitFor(
-        () => {
-          expect(result.current.loading).toBe(false);
-        },
-        { timeout: 3000 }
-      );
-      
-      await waitFor(() => {
-        expect(mockSignOut).toHaveBeenCalled();
-      }, { timeout: 3000 });
-=======
 
       await waitFor(() => {
         expect(result.current.loading).toBe(false);
@@ -269,7 +215,6 @@
       await waitFor(() => {
         expect(mockSignOut).toHaveBeenCalled();
       }, { timeout: 2000 });
->>>>>>> fb5127d5
     });
   });
 
