--- conflicted
+++ resolved
@@ -74,16 +74,9 @@
       data: { subscription: { unsubscribe: vi.fn() } },
     });
 
-<<<<<<< HEAD
     // Mock signOut to return a resolved Promise
     mockSignOut.mockResolvedValue({ error: null });
 
-=======
-    // Make signOut return a promise for proper error handling
-    mockSignOut.mockResolvedValue({ error: null });
-
-    // Create mockMaybeSingle that can be accessed in test scope
->>>>>>> 5daf762e
     mockMaybeSingle = vi.fn().mockResolvedValue({
       data: { role: 'user' },
       error: null,
@@ -120,12 +113,7 @@
     it('should set user and session when session exists', async () => {
       const mockUser = createMockUser();
       const mockSession = createMockSession(mockUser);
-<<<<<<< HEAD
-
-=======
-      
-      // Ensure getSession returns a proper promise
->>>>>>> 5daf762e
+
       mockGetSession.mockResolvedValue({
         data: { session: mockSession },
         error: null,
@@ -140,19 +128,7 @@
       });
 
       const { result } = renderHook(() => useAuth());
-<<<<<<< HEAD
-
-=======
-      
-      // Wait for loading to complete and session to be set
-      await waitFor(
-        () => {
-          expect(result.current.loading).toBe(false);
-        },
-        { timeout: 3000 }
-      );
-      
->>>>>>> 5daf762e
+
       await waitFor(() => {
         expect(result.current.user).toBeTruthy();
       });
@@ -228,7 +204,6 @@
       });
 
       const { result } = renderHook(() => useAuth());
-<<<<<<< HEAD
 
       await waitFor(() => {
         expect(result.current.loading).toBe(false);
@@ -237,20 +212,6 @@
       await waitFor(() => {
         expect(mockSignOut).toHaveBeenCalled();
       }, { timeout: 2000 });
-=======
-      
-      // Wait for loading to complete and signOut to be called
-      await waitFor(
-        () => {
-          expect(result.current.loading).toBe(false);
-        },
-        { timeout: 3000 }
-      );
-      
-      await waitFor(() => {
-        expect(mockSignOut).toHaveBeenCalled();
-      }, { timeout: 3000 });
->>>>>>> 5daf762e
     });
   });
 
