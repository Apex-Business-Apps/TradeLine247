// FILE: src/App.tsx
import React, { Suspense, lazy } from "react";
import { BrowserRouter, Routes, Route } from "react-router-dom";

import AppLayout from "./components/layout/AppLayout";
// CRITICAL: Index route must be eager (not lazy) for immediate FCP on homepage
import Index from "./pages/Index";

// PERFORMANCE: Route-based code splitting - lazy load all routes except Index (critical)
const Pricing = lazy(() => import("./pages/Pricing"));
const FAQ = lazy(() => import("./pages/FAQ"));
const Features = lazy(() => import("./pages/Features"));
const Compare = lazy(() => import("./pages/Compare"));
const Security = lazy(() => import("./pages/Security"));
const Contact = lazy(() => import("./pages/Contact"));
const Auth = lazy(() => import("./pages/Auth"));
const ClientDashboard = lazy(() => import("./pages/ClientDashboard"));
const CallCenter = lazy(() => import("./pages/CallCenter"));
const CallLogs = lazy(() => import("./pages/CallLogs"));
const Integrations = lazy(() => import("./pages/Integrations"));
const ClientNumberOnboarding = lazy(() => import("./pages/ops/ClientNumberOnboarding"));
<<<<<<< HEAD
=======
const ForwardingWizard = lazy(() => import("./routes/ForwardingWizard"));
>>>>>>> 5e47acd2
const NotFound = lazy(() => import("./pages/NotFound"));

// Loading fallback component for better UX during lazy loading
const LoadingFallback = () => (
  <div
    style={{
      minHeight: "50vh",
      display: "flex",
      alignItems: "center",
      justifyContent: "center",
      fontSize: "1.125rem",
      color: "hsl(var(--muted-foreground))"
    }}
  >
    Loading...
  </div>
);

export default function App() {
  return (
    <BrowserRouter>
      {/* Suspense prevents a white screen if any child is lazy elsewhere */}
      <Suspense fallback={<LoadingFallback />}>
        <Routes>
          <Route element={<AppLayout />}>
            <Route index element={<Index />} />
            <Route path="pricing" element={<Pricing />} />
            <Route path="faq" element={<FAQ />} />
            <Route path="features" element={<Features />} />
            <Route path="compare" element={<Compare />} />
            <Route path="security" element={<Security />} />
            <Route path="contact" element={<Contact />} />
            <Route path="auth" element={<Auth />} />
            <Route path="dashboard" element={<ClientDashboard />} />
            <Route path="call-center" element={<CallCenter />} />
            <Route path="call-logs" element={<CallLogs />} />
            <Route path="integrations" element={<Integrations />} />
            <Route path="ops/number-onboarding" element={<ClientNumberOnboarding />} />
            <Route path="ops/forwarding" element={<ForwardingWizard />} />
            <Route path="*" element={<NotFound />} />
          </Route>
        </Routes>
      </Suspense>
    </BrowserRouter>
  );
}<|MERGE_RESOLUTION|>--- conflicted
+++ resolved
@@ -19,10 +19,6 @@
 const CallLogs = lazy(() => import("./pages/CallLogs"));
 const Integrations = lazy(() => import("./pages/Integrations"));
 const ClientNumberOnboarding = lazy(() => import("./pages/ops/ClientNumberOnboarding"));
-<<<<<<< HEAD
-=======
-const ForwardingWizard = lazy(() => import("./routes/ForwardingWizard"));
->>>>>>> 5e47acd2
 const NotFound = lazy(() => import("./pages/NotFound"));
 
 // Loading fallback component for better UX during lazy loading
