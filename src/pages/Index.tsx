--- conflicted
+++ resolved
@@ -71,11 +71,7 @@
   return (
     <div
       id="app-home"
-<<<<<<< HEAD
       className="landing-shell min-h-screen flex flex-col relative bg-[position:20%_center] md:bg-[position:15%_center] lg:bg-center"
-=======
-      className="landing-shell min-h-screen flex flex-col relative"
->>>>>>> 54c234f6
       style={{
         ...landingWallpaperVars,
         backgroundColor: LANDING_BACKGROUND_COLOR,
