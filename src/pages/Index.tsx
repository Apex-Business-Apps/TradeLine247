import { CSSProperties, useEffect } from "react";
import { Footer } from "@/components/layout/Footer";
import HeroRoiDuo from "@/sections/HeroRoiDuo";
import { TrustBadgesSlim } from "@/components/sections/TrustBadgesSlim";
import { BenefitsGrid } from "@/components/sections/BenefitsGrid";
import { ImpactStrip } from "@/components/sections/ImpactStrip";
import { HowItWorks } from "@/components/sections/HowItWorks";
import { LeadCaptureForm } from "@/components/sections/LeadCaptureForm";
import { NoAIHypeFooter } from "@/components/sections/NoAIHypeFooter";
import { useAnalytics } from "@/hooks/useAnalytics";
import { AISEOHead } from "@/components/seo/AISEOHead";
import backgroundImage from "@/assets/BACKGROUND_IMAGE1.svg";
import { QuickActionsCard } from "@/components/dashboard/QuickActionsCard";
import { errorReporter } from "@/lib/errorReporter";

const Index = () => {
  const { trackPageView } = useAnalytics();

  useEffect(() => {
    trackPageView("home");
  }, [trackPageView]);

  // Preload background image for faster rendering
  useEffect(() => {
    const img = new Image();
    img.src = backgroundImage;
    img.onerror = () => {
      errorReporter.report({
        type: 'error',
        message: 'Background image failed to load',
        timestamp: new Date().toISOString(),
        url: window.location.href,
        userAgent: navigator.userAgent,
        environment: errorReporter['getEnvironment'](),
        metadata: { imageSrc: backgroundImage }
      });
    };
  }, []);

  const wallpaperStyle = {
    // Keeps the wallpaper constrained to the hero wrapper only
    "--landing-wallpaper": `url(${backgroundImage})`,
  } as CSSProperties;

  return (
<<<<<<< HEAD
    <>
      <div
        id="app-home"
        className="min-h-screen flex flex-col relative"
        style={{
          backgroundColor: "hsl(0, 0%, 97%)", // Fallback color if image fails (light gray)
          minHeight: "100vh",
        }}
      >
=======
    <main
      id="app-home"
      className="landing-shell min-h-screen flex flex-col relative"
      style={{
        backgroundColor: "hsl(0, 0%, 97%)", // Fallback color if image fails (light gray)
      }}
    >
>>>>>>> 8fb3d657
        {/* Content with translucency - Optimized for performance */}
        <div className="relative z-10" style={{ minHeight: "100vh" }}>
          <AISEOHead
            title="TradeLine 24/7 - Your 24/7 AI Receptionist!"
            description="Get fast and reliable customer service that never sleeps. Handle calls, messages, and inquiries 24/7 with human-like responses. Start growing now!"
            canonical="/"
            contentType="service"
            directAnswer="TradeLine 24/7 is an AI-powered receptionist service that answers phone calls 24/7, qualifies leads, and sends clean transcripts via email to Canadian businesses. Never miss a call. Work while you sleep."
            primaryEntity={{
              name: "TradeLine 24/7 AI Receptionist Service",
              type: "Service",
              description: "24/7 AI-powered phone answering service for Canadian businesses",
            }}
            keyFacts={[
              { label: "Availability", value: "24/7" },
              { label: "Response Time", value: "<2 seconds" },
              { label: "Uptime", value: "99.9%" },
              { label: "Service Area", value: "Canada" },
            ]}
            faqs={[
              {
                question: "What is TradeLine 24/7?",
                answer:
                  "TradeLine 24/7 is an AI-powered receptionist service that answers phone calls 24/7, qualifies leads based on your criteria, and sends clean email transcripts. It never misses a call and works while you sleep.",
              },
              {
                question: "How does TradeLine 24/7 work?",
                answer:
                  "When a call comes in, our AI answers immediately, has a natural conversation with the caller, qualifies them based on your criteria, and sends you a clean email transcript with all the details.",
              },
              {
                question: "What areas does TradeLine 24/7 serve?",
                answer:
                  "TradeLine 24/7 serves businesses across Canada, with primary operations in Edmonton, Alberta.",
              },
              {
                question: "How much does TradeLine 24/7 cost?",
                answer:
                  "TradeLine 24/7 offers flexible pricing: $149 CAD per qualified appointment (pay-per-use) or $249 CAD per month for the Predictable Plan.",
              },
            ]}
          />

          <div className="flex-1" style={{ minHeight: "60vh" }}>
            <div className="hero-background" style={wallpaperStyle}>
              <HeroRoiDuo />
            </div>
            <BenefitsGrid />
            <ImpactStrip />
            <HowItWorks />
            <div className="container mx-auto px-4 py-12">
              <div className="mx-auto max-w-4xl space-y-6 text-center">
                <h2 className="text-2xl font-semibold tracking-tight text-foreground">
                  Quick actions for operators
                </h2>
                <p className="text-muted-foreground">
                  Jump straight into the workflows you use every day. These shortcuts survive refreshes and deep links.
                </p>
                <QuickActionsCard />
              </div>
            </div>
          </div>

          <TrustBadgesSlim />
          <LeadCaptureForm />
          <Footer />

          <NoAIHypeFooter />
        </div>
    </main>
  );
};

export default Index;<|MERGE_RESOLUTION|>--- conflicted
+++ resolved
@@ -43,7 +43,6 @@
   } as CSSProperties;
 
   return (
-<<<<<<< HEAD
     <>
       <div
         id="app-home"
@@ -53,15 +52,6 @@
           minHeight: "100vh",
         }}
       >
-=======
-    <main
-      id="app-home"
-      className="landing-shell min-h-screen flex flex-col relative"
-      style={{
-        backgroundColor: "hsl(0, 0%, 97%)", // Fallback color if image fails (light gray)
-      }}
-    >
->>>>>>> 8fb3d657
         {/* Content with translucency - Optimized for performance */}
         <div className="relative z-10" style={{ minHeight: "100vh" }}>
           <AISEOHead
