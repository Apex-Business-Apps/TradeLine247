import { CSSProperties, useEffect } from "react";
import { Footer } from "@/components/layout/Footer";
import HeroRoiDuo from "@/sections/HeroRoiDuo";
import { TrustBadgesSlim } from "@/components/sections/TrustBadgesSlim";
import { BenefitsGrid } from "@/components/sections/BenefitsGrid";
import { ImpactStrip } from "@/components/sections/ImpactStrip";
import { HowItWorks } from "@/components/sections/HowItWorks";
import { LeadCaptureForm } from "@/components/sections/LeadCaptureForm";
import { NoAIHypeFooter } from "@/components/sections/NoAIHypeFooter";
import { useAnalytics } from "@/hooks/useAnalytics";
import { AISEOHead } from "@/components/seo/AISEOHead";
import backgroundImage from "@/assets/BACKGROUND_IMAGE1.svg";
import { QuickActionsCard } from "@/components/dashboard/QuickActionsCard";
import { errorReporter } from "@/lib/errorReporter";

const Index = () => {
  const { trackPageView } = useAnalytics();

  useEffect(() => {
    trackPageView("home");
  }, [trackPageView]);

  // Preload background image for faster rendering
  useEffect(() => {
    const img = new Image();
    img.src = backgroundImage;
    img.onerror = () => {
      errorReporter.report({
        type: 'error',
        message: 'Background image failed to load',
        timestamp: new Date().toISOString(),
        url: window.location.href,
        userAgent: navigator.userAgent,
        environment: errorReporter['getEnvironment'](),
        metadata: { imageSrc: backgroundImage }
      });
    };
  }, []);

  const wallpaperStyle = {
    backgroundImage: `url(${backgroundImage})`,
  } as CSSProperties;

  const wallpaperVariables = {
    ["--hero-wallpaper-image" as const]: `url(${backgroundImage})`,
  } as CSSProperties;

  const landingBackgroundStyle = {
    backgroundColor: "hsl(0, 0%, 97%)", // Fallback color if image fails (light gray)
  } as CSSProperties;

  return (
    <div className="relative min-h-screen" style={wallpaperVariables}>
      <div
        id="app-home"
        className="fixed inset-0 -z-10 pointer-events-none bg-no-repeat bg-cover bg-center"
        style={wallpaperStyle}
        aria-hidden="true"
      />
      <main
        className="landing-shell min-h-screen flex flex-col relative"
        style={{
          ...landingBackgroundStyle,
          backgroundImage: `
            linear-gradient(to bottom, rgba(255, 255, 255, 0.14), rgba(255, 255, 255, 0.14)),
            linear-gradient(
              to bottom,
              rgba(255, 107, 53, 0.62) 0%,
              rgba(104, 182, 233, 0.72) 100%
            )
          `,
          backgroundRepeat: "no-repeat, no-repeat",
          backgroundSize: "cover, cover",
          backgroundPosition: "center, center",
        }}
      >
        {/* Content with translucency - Optimized for performance */}
        <div className="relative z-10" style={{ minHeight: "100vh" }}>
          <AISEOHead
              title="TradeLine 24/7 - Your 24/7 AI Receptionist!"
              description="Get fast and reliable customer service that never sleeps. Handle calls, messages, and inquiries 24/7 with human-like responses. Start growing now!"
              canonical="/"
              contentType="service"
              directAnswer="TradeLine 24/7 is an AI-powered receptionist service that answers phone calls 24/7, qualifies leads based on your criteria, and sends clean email transcripts to Canadian businesses. Never miss a call. Work while you sleep."
              primaryEntity={{
                name: "TradeLine 24/7 AI Receptionist Service",
                type: "Service",
                description: "24/7 AI-powered phone answering service for Canadian businesses",
              }}
              keyFacts={[
                { label: "Availability", value: "24/7" },
                { label: "Response Time", value: "<2 seconds" },
                { label: "Uptime", value: "99.9%" },
                { label: "Service Area", value: "Canada" },
              ]}
              faqs={[
                {
                  question: "What is TradeLine 24/7?",
                  answer:
                    "TradeLine 24/7 is an AI-powered receptionist service that answers phone calls 24/7, qualifies leads based on your criteria, and sends clean email transcripts. It never misses a call and works while you sleep.",
                },
                {
                  question: "How does TradeLine 24/7 work?",
                  answer:
                    "When a call comes in, our AI answers immediately, has a natural conversation with the caller, qualifies them based on your criteria, and sends you a clean email transcript with all the details.",
                },
                {
                  question: "What areas does TradeLine 24/7 serve?",
                  answer:
                    "TradeLine 24/7 serves businesses across Canada, with primary operations in Edmonton, Alberta.",
                },
                {
                  question: "How much does TradeLine 24/7 cost?",
                  answer:
                    "TradeLine 24/7 offers flexible pricing: $149 CAD per qualified appointment (pay-per-use) or $249 CAD per month for the Predictable Plan.",
                },
              ]}
            />

<<<<<<< HEAD
          {/* Hero section with 45% opacity gradient overlay */}
          <div className="relative">
            <div
              className="absolute inset-0 pointer-events-none"
              style={{
                backgroundImage: `
                  linear-gradient(to bottom, rgba(255, 255, 255, 0.07), rgba(255, 255, 255, 0.07)),
                  linear-gradient(
                    to bottom,
                    rgba(255, 107, 53, 0.45) 0%,
                    rgba(104, 182, 233, 0.45) 100%
                  )
                `,
                backgroundRepeat: "no-repeat, no-repeat",
                backgroundSize: "cover, cover",
                backgroundPosition: "center, center",
              }}
              aria-hidden="true"
            />
            <div className="relative">
              <HeroRoiDuo />
            </div>
          </div>

          {/* Rest of page with 65% opacity gradient overlay */}
          <div className="relative">
            <div
              className="absolute inset-0 pointer-events-none"
              style={{
                backgroundImage: `
                  linear-gradient(to bottom, rgba(255, 255, 255, 0.10), rgba(255, 255, 255, 0.10)),
                  linear-gradient(
                    to bottom,
                    rgba(255, 107, 53, 0.65) 0%,
                    rgba(104, 182, 233, 0.65) 100%
                  )
                `,
                backgroundRepeat: "no-repeat, no-repeat",
                backgroundSize: "cover, cover",
                backgroundPosition: "center, center",
              }}
              aria-hidden="true"
            />
            <div className="relative">
              <BenefitsGrid />
              <ImpactStrip />
              <HowItWorks />
              <div className="container mx-auto px-4 py-12">
                <div className="mx-auto max-w-4xl space-y-6 text-center">
                  <h2 className="text-2xl font-semibold tracking-tight text-foreground">
                    Quick actions for operators
                  </h2>
                  <p className="text-muted-foreground">
                    Jump straight into the workflows you use every day. These shortcuts survive refreshes and deep links.
                  </p>
                  <QuickActionsCard />
                </div>
              </div>
              <TrustBadgesSlim />
              <LeadCaptureForm />
              <Footer />
              <NoAIHypeFooter />
=======
          {/* Hero and Quick Actions sections */}
          <HeroRoiDuo />
          <BenefitsGrid />
          <ImpactStrip />
          <HowItWorks />
          <div className="container mx-auto px-4 py-12">
            <div className="mx-auto max-w-4xl space-y-6 text-center">
              <h2 className="text-2xl font-semibold tracking-tight text-foreground">
                Quick actions for operators
              </h2>
              <p className="text-muted-foreground">
                Jump straight into the workflows you use every day. These shortcuts survive refreshes and deep links.
              </p>
              <QuickActionsCard />
>>>>>>> 5a0f4fda
            </div>
          </div>
          <TrustBadgesSlim />
          <LeadCaptureForm />
          <Footer />
          <NoAIHypeFooter />
        </div>
      </main>
    </div>
  );
};

export default Index;<|MERGE_RESOLUTION|>--- conflicted
+++ resolved
@@ -117,7 +117,6 @@
               ]}
             />
 
-<<<<<<< HEAD
           {/* Hero section with 45% opacity gradient overlay */}
           <div className="relative">
             <div
@@ -180,22 +179,6 @@
               <LeadCaptureForm />
               <Footer />
               <NoAIHypeFooter />
-=======
-          {/* Hero and Quick Actions sections */}
-          <HeroRoiDuo />
-          <BenefitsGrid />
-          <ImpactStrip />
-          <HowItWorks />
-          <div className="container mx-auto px-4 py-12">
-            <div className="mx-auto max-w-4xl space-y-6 text-center">
-              <h2 className="text-2xl font-semibold tracking-tight text-foreground">
-                Quick actions for operators
-              </h2>
-              <p className="text-muted-foreground">
-                Jump straight into the workflows you use every day. These shortcuts survive refreshes and deep links.
-              </p>
-              <QuickActionsCard />
->>>>>>> 5a0f4fda
             </div>
           </div>
           <TrustBadgesSlim />
