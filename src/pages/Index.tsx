--- conflicted
+++ resolved
@@ -12,12 +12,9 @@
 import backgroundImage from "@/assets/BACKGROUND_IMAGE1.svg";
 import { QuickActionsCard } from "@/components/dashboard/QuickActionsCard";
 import { errorReporter } from "@/lib/errorReporter";
-<<<<<<< HEAD
 import SwipeNavigator from "@/components/layout/SwipeNavigator";
 import SwipeLayout from "@/components/layout/SwipeLayout";
 import { useTranslation } from "react-i18next";
-=======
->>>>>>> cbda7bd3
 
 const Index = () => {
   const { trackPageView } = useAnalytics();
@@ -111,7 +108,6 @@
               ]}
             />
 
-<<<<<<< HEAD
             <SwipeLayout sectionClassName="justify-start">
               <div className="hero-background relative">
                 {/* Z-index order: wallpaper (-1) < scrim (1) < gradient tint (2) < content (10+) */}
@@ -119,17 +115,6 @@
                 <div className="hero-gradient-tint" aria-hidden="true" />
                 <HeroRoiDuo />
               </div>
-=======
-          <div className="hero-background relative">
-            <div className="hero-gradient-tint" aria-hidden="true" />
-            <HeroRoiDuo />
-          </div>
-          {/* Sections below hero with extended mask overlay */}
-          <div className="relative">
-            <div className="hero-gradient-overlay absolute inset-0 pointer-events-none" aria-hidden="true" />
-            <div className="hero-vignette absolute inset-0 pointer-events-none" aria-hidden="true" />
-            <div className="relative">
->>>>>>> cbda7bd3
               <BenefitsGrid />
               <ImpactStrip />
               <HowItWorks />
