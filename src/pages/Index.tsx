<<<<<<< HEAD
import { useEffect } from "react";
=======
﻿import { CSSProperties, useEffect } from "react";
>>>>>>> be4eb091

import { Footer } from "@/components/layout/Footer";
import HeroRoiDuo from "@/sections/HeroRoiDuo";
import { TrustBadgesSlim } from "@/components/sections/TrustBadgesSlim";
import { BenefitsGrid } from "@/components/sections/BenefitsGrid";
import { ImpactStrip } from "@/components/sections/ImpactStrip";
import { HowItWorks } from "@/components/sections/HowItWorks";
import { LeadCaptureForm } from "@/components/sections/LeadCaptureForm";
import { NoAIHypeFooter } from "@/components/sections/NoAIHypeFooter";
import { useAnalytics } from "@/hooks/useAnalytics";
import { AISEOHead } from "@/components/seo/AISEOHead";
import backgroundImage from "@/assets/BACKGROUND_IMAGE1.svg";
import { QuickActionsCard } from "@/components/dashboard/QuickActionsCard";
import { errorReporter } from "@/lib/errorReporter";

const Index = () => {
  const { trackPageView } = useAnalytics();

  useEffect(() => {
    trackPageView("home");
  }, [trackPageView]);

  // Preload background image for faster rendering
  useEffect(() => {
    const img = new Image();
    img.src = backgroundImage;
    img.onerror = () => {
      errorReporter.report({
        type: "error",
        message: "Background image failed to load",
        timestamp: new Date().toISOString(),
        url: window.location.href,
        userAgent: navigator.userAgent,
        environment: errorReporter["getEnvironment"](),
        metadata: { imageSrc: backgroundImage },
      });
    };
  }, []);

<<<<<<< HEAD

=======
  const landingWallpaperVars = {
    "--landing-wallpaper": `url(${backgroundImage})`,
    "--hero-wallpaper-image": `url(${backgroundImage})`,
  } as CSSProperties;
>>>>>>> be4eb091

  return (
    <main
      id="app-home"
      className="landing-shell min-h-screen flex flex-col relative"
      style={landingWallpaperVars}
    >
      {/* WARNING: Landing wallpaper + mask define the TradeLine 24/7 visual identity.
          Do not change or remove these elements or their CSS without design + cofounder sign-off. */}
      <div className="landing-wallpaper" aria-hidden="true" />
      <div className="landing-mask" aria-hidden="true" />

      <div className="landing-content relative z-10 flex-1 flex flex-col" style={{ minHeight: "100vh" }}>
        <AISEOHead
          title="TradeLine 24/7 - Your 24/7 AI Receptionist!"
          description="Get fast and reliable customer service that never sleeps. Handle calls, messages, and inquiries 24/7 with human-like responses. Start growing now!"
          canonical="/"
          contentType="service"
          directAnswer="TradeLine 24/7 is an AI-powered receptionist service that answers phone calls 24/7, qualifies leads, and sends clean transcripts via email to Canadian businesses. Never miss a call. Work while you sleep."
          primaryEntity={{
            name: "TradeLine 24/7 AI Receptionist Service",
            type: "Service",
            description: "24/7 AI-powered phone answering service for Canadian businesses",
          }}
          keyFacts={[
            { label: "Availability", value: "24/7" },
            { label: "Response Time", value: "<2 seconds" },
            { label: "Uptime", value: "99.9%" },
            { label: "Service Area", value: "Canada" },
          ]}
          faqs={[
            {
              question: "What is TradeLine 24/7?",
              answer:
                "TradeLine 24/7 is an AI-powered receptionist service that answers phone calls 24/7, qualifies leads based on your criteria, and sends clean email transcripts. It never misses a call and works while you sleep.",
            },
            {
              question: "How does TradeLine 24/7 work?",
              answer:
                "When a call comes in, our AI answers immediately, has a natural conversation with the caller, qualifies them based on your criteria, and sends you a clean email transcript with all the details.",
            },
            {
              question: "What areas does TradeLine 24/7 serve?",
              answer:
                "TradeLine 24/7 serves businesses across Canada, with primary operations in Edmonton, Alberta.",
            },
            {
              question: "How much does TradeLine 24/7 cost?",
              answer:
                "TradeLine 24/7 offers flexible pricing: $149 CAD per qualified appointment (pay-per-use) or $249 CAD per month for the Predictable Plan.",
            },
          ]}
        />

        <div className="flex-1" style={{ minHeight: "60vh" }}>
          <div className="hero-background">
            <HeroRoiDuo />
          </div>

<<<<<<< HEAD
        {/* Content with translucency - Optimized for performance */}

        <div className="relative z-10" style={{ minHeight: "100vh" }}>

          <AISEOHead
              title="TradeLine 24/7 - Your 24/7 AI Receptionist!"
              description="Get fast and reliable customer service that never sleeps. Handle calls, messages, and inquiries 24/7 with human-like responses. Start growing now!"
              canonical="/"
              contentType="service"
              directAnswer="TradeLine 24/7 is an AI-powered receptionist service that answers phone calls 24/7, qualifies leads based on your criteria, and sends clean email transcripts to Canadian businesses. Never miss a call. Work while you sleep."
              primaryEntity={{
                name: "TradeLine 24/7 AI Receptionist Service",
                type: "Service",
                description: "24/7 AI-powered phone answering service for Canadian businesses",
              }}
              keyFacts={[
                { label: "Availability", value: "24/7" },
                { label: "Response Time", value: "<2 seconds" },
                { label: "Uptime", value: "99.9%" },
                { label: "Service Area", value: "Canada" },
              ]}
              faqs={[
                {
                  question: "What is TradeLine 24/7?",
                  answer:
                    "TradeLine 24/7 is an AI-powered receptionist service that answers phone calls 24/7, qualifies leads based on your criteria, and sends clean email transcripts. It never misses a call and works while you sleep.",
                },
                {
                  question: "How does TradeLine 24/7 work?",
                  answer:
                    "When a call comes in, our AI answers immediately, has a natural conversation with the caller, qualifies them based on your criteria, and sends you a clean email transcript with all the details.",
                },
                {
                  question: "What areas does TradeLine 24/7 serve?",
                  answer:
                    "TradeLine 24/7 serves businesses across Canada, with primary operations in Edmonton, Alberta.",
                },
                {
                  question: "How much does TradeLine 24/7 cost?",
                  answer:
                    "TradeLine 24/7 offers flexible pricing: $149 CAD per qualified appointment (pay-per-use) or $249 CAD per month for the Predictable Plan.",
                },
              ]}
            />

          {/* Hero without global overlay - wallpaper and gradients handled internally */}
          <HeroRoiDuo />

          {/* Overlay starts below hero to preserve wallpaper clarity */}
          <div className="relative">
            <div className="landing-gradient-overlay absolute inset-0" aria-hidden="true" />
            <div className="hero-vignette absolute inset-0 pointer-events-none" aria-hidden="true" />

            <div className="relative z-10">
              <BenefitsGrid />
              <ImpactStrip />
              <HowItWorks />
              <div className="container mx-auto px-4 py-12">
                <div className="mx-auto max-w-4xl space-y-6 text-center">
                  <h2 className="text-2xl font-semibold tracking-tight text-foreground">
                    Quick actions for operators
                  </h2>
                  <p className="text-muted-foreground">
                    Jump straight into the workflows you use every day. These shortcuts survive refreshes and deep links.
                  </p>
                  <QuickActionsCard />
                </div>
              </div>
              <TrustBadgesSlim />
              <LeadCaptureForm />
              <Footer />
              <NoAIHypeFooter />
            </div>
          </div>

=======
          <BenefitsGrid />
          <ImpactStrip />
          <HowItWorks />

          <div className="container mx-auto px-4 py-12">
            <div className="mx-auto max-w-4xl space-y-6 text-center">
              <h2 className="text-2xl font-semibold tracking-tight text-foreground">
                Quick actions for operators
              </h2>
              <p className="text-muted-foreground">
                Jump straight into the workflows you use every day. These shortcuts survive refreshes and deep links.
              </p>
              <QuickActionsCard />
            </div>
          </div>
>>>>>>> be4eb091
        </div>

        <TrustBadgesSlim />
        <LeadCaptureForm />
        <Footer />
        <NoAIHypeFooter />
      </div>
    </main>
  );
};

export default Index;<|MERGE_RESOLUTION|>--- conflicted
+++ resolved
@@ -1,8 +1,4 @@
-<<<<<<< HEAD
 import { useEffect } from "react";
-=======
-﻿import { CSSProperties, useEffect } from "react";
->>>>>>> be4eb091
 
 import { Footer } from "@/components/layout/Footer";
 import HeroRoiDuo from "@/sections/HeroRoiDuo";
@@ -42,14 +38,7 @@
     };
   }, []);
 
-<<<<<<< HEAD
 
-=======
-  const landingWallpaperVars = {
-    "--landing-wallpaper": `url(${backgroundImage})`,
-    "--hero-wallpaper-image": `url(${backgroundImage})`,
-  } as CSSProperties;
->>>>>>> be4eb091
 
   return (
     <main
@@ -109,7 +98,6 @@
             <HeroRoiDuo />
           </div>
 
-<<<<<<< HEAD
         {/* Content with translucency - Optimized for performance */}
 
         <div className="relative z-10" style={{ minHeight: "100vh" }}>
@@ -185,23 +173,6 @@
             </div>
           </div>
 
-=======
-          <BenefitsGrid />
-          <ImpactStrip />
-          <HowItWorks />
-
-          <div className="container mx-auto px-4 py-12">
-            <div className="mx-auto max-w-4xl space-y-6 text-center">
-              <h2 className="text-2xl font-semibold tracking-tight text-foreground">
-                Quick actions for operators
-              </h2>
-              <p className="text-muted-foreground">
-                Jump straight into the workflows you use every day. These shortcuts survive refreshes and deep links.
-              </p>
-              <QuickActionsCard />
-            </div>
-          </div>
->>>>>>> be4eb091
         </div>
 
         <TrustBadgesSlim />
