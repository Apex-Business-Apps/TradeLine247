--- conflicted
+++ resolved
@@ -77,13 +77,10 @@
 
 
   const wallpaperStyle = {
-<<<<<<< HEAD
     backgroundImage: `url(${backgroundImage})`,
     backgroundPosition: 'center',
     backgroundSize: 'cover',
   } as CSSProperties;
-=======
->>>>>>> 1c525d5f
 
     // Keeps the wallpaper constrained to the hero wrapper only
 
