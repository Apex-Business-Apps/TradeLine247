import { CSSProperties, useEffect } from "react";

import { Footer } from "@/components/layout/Footer";

import HeroRoiDuo from "@/sections/HeroRoiDuo";

import { TrustBadgesSlim } from "@/components/sections/TrustBadgesSlim";

import { BenefitsGrid } from "@/components/sections/BenefitsGrid";

import { ImpactStrip } from "@/components/sections/ImpactStrip";

import { HowItWorks } from "@/components/sections/HowItWorks";

import { LeadCaptureForm } from "@/components/sections/LeadCaptureForm";

import { NoAIHypeFooter } from "@/components/sections/NoAIHypeFooter";

import { useAnalytics } from "@/hooks/useAnalytics";

import { AISEOHead } from "@/components/seo/AISEOHead";

import backgroundImage from "@/assets/BACKGROUND_IMAGE1.svg";

import { QuickActionsCard } from "@/components/dashboard/QuickActionsCard";

import { errorReporter } from "@/lib/errorReporter";



const Index = () => {

  const { trackPageView } = useAnalytics();



  useEffect(() => {

    trackPageView("home");

  }, [trackPageView]);



  // Preload background image for faster rendering

  useEffect(() => {

    const img = new Image();

    img.src = backgroundImage;

    img.onerror = () => {

      errorReporter.report({

        type: 'error',

        message: 'Background image failed to load',

        timestamp: new Date().toISOString(),

        url: window.location.href,

        userAgent: navigator.userAgent,

        environment: errorReporter['getEnvironment'](),

        metadata: { imageSrc: backgroundImage }

      });

    };

  }, []);



  const wallpaperStyle = {

    // Keeps the wallpaper constrained to the hero wrapper only

    "--landing-wallpaper": `url(${backgroundImage})`,

  } as CSSProperties;



  return (

    <main

      id="app-home"

      className="landing-shell min-h-screen flex flex-col relative"

      style={{

        backgroundColor: "hsl(0, 0%, 97%)", // Fallback color if image fails (light gray)

      }}

    >

        {/* Content with translucency - Optimized for performance */}

        <div className="relative z-10" style={{ minHeight: "100vh" }}>

          <AISEOHead
<<<<<<< HEAD
              title="TradeLine 24/7 - Your 24/7 AI Receptionist!"
              description="Get fast and reliable customer service that never sleeps. Handle calls, messages, and inquiries 24/7 with human-like responses. Start growing now!"
              canonical="/"
              contentType="service"
              directAnswer="TradeLine 24/7 is an AI-powered receptionist service that answers phone calls 24/7, qualifies leads based on your criteria, and sends clean email transcripts to Canadian businesses. Never miss a call. Work while you sleep."
              primaryEntity={{
                name: "TradeLine 24/7 AI Receptionist Service",
                type: "Service",
                description: "24/7 AI-powered phone answering service for Canadian businesses",
              }}
              keyFacts={[
                { label: "Availability", value: "24/7" },
                { label: "Response Time", value: "<2 seconds" },
                { label: "Uptime", value: "99.9%" },
                { label: "Service Area", value: "Canada" },
              ]}
              faqs={[
                {
                  question: "What is TradeLine 24/7?",
                  answer:
                    "TradeLine 24/7 is an AI-powered receptionist service that answers phone calls 24/7, qualifies leads based on your criteria, and sends clean email transcripts. It never misses a call and works while you sleep.",
                },
                {
                  question: "How does TradeLine 24/7 work?",
                  answer:
                    "When a call comes in, our AI answers immediately, has a natural conversation with the caller, qualifies them based on your criteria, and sends you a clean email transcript with all the details.",
                },
                {
                  question: "What areas does TradeLine 24/7 serve?",
                  answer:
                    "TradeLine 24/7 serves businesses across Canada, with primary operations in Edmonton, Alberta.",
                },
                {
                  question: "How much does TradeLine 24/7 cost?",
                  answer:
                    "TradeLine 24/7 offers flexible pricing: $149 CAD per qualified appointment (pay-per-use) or $249 CAD per month for the Predictable Plan.",
                },
              ]}
            />

          {/* Hero and Quick Actions bands with unified mask overlay */}
          <div className="relative">
            {/* Orange-to-blue gradient tint covering hero + Quick Actions band */}
            <div className="hero-gradient-tint" aria-hidden="true" />
            <div className="hero-vignette absolute inset-0 pointer-events-none" aria-hidden="true" />
            <div className="relative">
              <HeroRoiDuo />
              <BenefitsGrid />
              <ImpactStrip />
              <HowItWorks />
              <div className="container mx-auto px-4 py-12">
                <div className="mx-auto max-w-4xl space-y-6 text-center">
                  <h2 className="text-2xl font-semibold tracking-tight text-foreground">
                    Quick actions for operators
                  </h2>
                  <p className="text-muted-foreground">
                    Jump straight into the workflows you use every day. These shortcuts survive refreshes and deep links.
                  </p>
                  <QuickActionsCard />
                </div>
=======

            title="TradeLine 24/7 - Your 24/7 AI Receptionist!"

            description="Get fast and reliable customer service that never sleeps. Handle calls, messages, and inquiries 24/7 with human-like responses. Start growing now!"

            canonical="/"

            contentType="service"

            directAnswer="TradeLine 24/7 is an AI-powered receptionist service that answers phone calls 24/7, qualifies leads, and sends clean transcripts via email to Canadian businesses. Never miss a call. Work while you sleep."

            primaryEntity={{

              name: "TradeLine 24/7 AI Receptionist Service",

              type: "Service",

              description: "24/7 AI-powered phone answering service for Canadian businesses",

            }}

            keyFacts={[

              { label: "Availability", value: "24/7" },

              { label: "Response Time", value: "<2 seconds" },

              { label: "Uptime", value: "99.9%" },

              { label: "Service Area", value: "Canada" },

            ]}

            faqs={[

              {

                question: "What is TradeLine 24/7?",

                answer:

                  "TradeLine 24/7 is an AI-powered receptionist service that answers phone calls 24/7, qualifies leads based on your criteria, and sends clean email transcripts. It never misses a call and works while you sleep.",

              },

              {

                question: "How does TradeLine 24/7 work?",

                answer:

                  "When a call comes in, our AI answers immediately, has a natural conversation with the caller, qualifies them based on your criteria, and sends you a clean email transcript with all the details.",

              },

              {

                question: "What areas does TradeLine 24/7 serve?",

                answer:

                  "TradeLine 24/7 serves businesses across Canada, with primary operations in Edmonton, Alberta.",

              },

              {

                question: "How much does TradeLine 24/7 cost?",

                answer:

                  "TradeLine 24/7 offers flexible pricing: $149 CAD per qualified appointment (pay-per-use) or $249 CAD per month for the Predictable Plan.",

              },

            ]}

          />



          <div className="flex-1" style={{ minHeight: "60vh" }}>

            <div className="hero-background" style={wallpaperStyle}>

              <HeroRoiDuo />

            </div>

            <BenefitsGrid />

            <ImpactStrip />

            <HowItWorks />

            <div className="container mx-auto px-4 py-12">

              <div className="mx-auto max-w-4xl space-y-6 text-center">

                <h2 className="text-2xl font-semibold tracking-tight text-foreground">

                  Quick actions for operators

                </h2>

                <p className="text-muted-foreground">

                  Jump straight into the workflows you use every day. These shortcuts survive refreshes and deep links.

                </p>

                <QuickActionsCard />

>>>>>>> 8523635b
              </div>

            </div>

          </div>



          <TrustBadgesSlim />

          <LeadCaptureForm />

          <Footer />



          <NoAIHypeFooter />

        </div>

    </main>

  );

};



export default Index;<|MERGE_RESOLUTION|>--- conflicted
+++ resolved
@@ -107,7 +107,6 @@
         <div className="relative z-10" style={{ minHeight: "100vh" }}>
 
           <AISEOHead
-<<<<<<< HEAD
               title="TradeLine 24/7 - Your 24/7 AI Receptionist!"
               description="Get fast and reliable customer service that never sleeps. Handle calls, messages, and inquiries 24/7 with human-like responses. Start growing now!"
               canonical="/"
@@ -168,121 +167,6 @@
                   </p>
                   <QuickActionsCard />
                 </div>
-=======
-
-            title="TradeLine 24/7 - Your 24/7 AI Receptionist!"
-
-            description="Get fast and reliable customer service that never sleeps. Handle calls, messages, and inquiries 24/7 with human-like responses. Start growing now!"
-
-            canonical="/"
-
-            contentType="service"
-
-            directAnswer="TradeLine 24/7 is an AI-powered receptionist service that answers phone calls 24/7, qualifies leads, and sends clean transcripts via email to Canadian businesses. Never miss a call. Work while you sleep."
-
-            primaryEntity={{
-
-              name: "TradeLine 24/7 AI Receptionist Service",
-
-              type: "Service",
-
-              description: "24/7 AI-powered phone answering service for Canadian businesses",
-
-            }}
-
-            keyFacts={[
-
-              { label: "Availability", value: "24/7" },
-
-              { label: "Response Time", value: "<2 seconds" },
-
-              { label: "Uptime", value: "99.9%" },
-
-              { label: "Service Area", value: "Canada" },
-
-            ]}
-
-            faqs={[
-
-              {
-
-                question: "What is TradeLine 24/7?",
-
-                answer:
-
-                  "TradeLine 24/7 is an AI-powered receptionist service that answers phone calls 24/7, qualifies leads based on your criteria, and sends clean email transcripts. It never misses a call and works while you sleep.",
-
-              },
-
-              {
-
-                question: "How does TradeLine 24/7 work?",
-
-                answer:
-
-                  "When a call comes in, our AI answers immediately, has a natural conversation with the caller, qualifies them based on your criteria, and sends you a clean email transcript with all the details.",
-
-              },
-
-              {
-
-                question: "What areas does TradeLine 24/7 serve?",
-
-                answer:
-
-                  "TradeLine 24/7 serves businesses across Canada, with primary operations in Edmonton, Alberta.",
-
-              },
-
-              {
-
-                question: "How much does TradeLine 24/7 cost?",
-
-                answer:
-
-                  "TradeLine 24/7 offers flexible pricing: $149 CAD per qualified appointment (pay-per-use) or $249 CAD per month for the Predictable Plan.",
-
-              },
-
-            ]}
-
-          />
-
-
-
-          <div className="flex-1" style={{ minHeight: "60vh" }}>
-
-            <div className="hero-background" style={wallpaperStyle}>
-
-              <HeroRoiDuo />
-
-            </div>
-
-            <BenefitsGrid />
-
-            <ImpactStrip />
-
-            <HowItWorks />
-
-            <div className="container mx-auto px-4 py-12">
-
-              <div className="mx-auto max-w-4xl space-y-6 text-center">
-
-                <h2 className="text-2xl font-semibold tracking-tight text-foreground">
-
-                  Quick actions for operators
-
-                </h2>
-
-                <p className="text-muted-foreground">
-
-                  Jump straight into the workflows you use every day. These shortcuts survive refreshes and deep links.
-
-                </p>
-
-                <QuickActionsCard />
-
->>>>>>> 8523635b
               </div>
 
             </div>
