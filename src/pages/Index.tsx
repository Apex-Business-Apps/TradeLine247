import { CSSProperties, useEffect } from "react";
import { Footer } from "@/components/layout/Footer";
import HeroRoiDuo from "@/sections/HeroRoiDuo";
import { TrustBadgesSlim } from "@/components/sections/TrustBadgesSlim";
import { BenefitsGrid } from "@/components/sections/BenefitsGrid";
import { ImpactStrip } from "@/components/sections/ImpactStrip";
import { HowItWorks } from "@/components/sections/HowItWorks";
import { LeadCaptureForm } from "@/components/sections/LeadCaptureForm";
import { NoAIHypeFooter } from "@/components/sections/NoAIHypeFooter";
import { useAnalytics } from "@/hooks/useAnalytics";
import { AISEOHead } from "@/components/seo/AISEOHead";
import backgroundImage from "@/assets/BACKGROUND_IMAGE1.svg";
import { QuickActionsCard } from "@/components/dashboard/QuickActionsCard";
import { errorReporter } from "@/lib/errorReporter";

const Index = () => {
  const { trackPageView } = useAnalytics();

  useEffect(() => {
    trackPageView("home");
  }, [trackPageView]);

  // Preload background image for faster rendering
  useEffect(() => {
    const img = new Image();
    img.src = backgroundImage;
    img.onerror = () => {
      errorReporter.report({
        type: 'error',
        message: 'Background image failed to load',
        timestamp: new Date().toISOString(),
        url: window.location.href,
        userAgent: navigator.userAgent,
        environment: errorReporter['getEnvironment'](),
        metadata: { imageSrc: backgroundImage }
      });
    };
  }, []);

  const wallpaperStyle = {
    backgroundImage: `url(${backgroundImage})`,
  } as CSSProperties;

  const wallpaperVariables = {
    ["--hero-wallpaper-image" as const]: `url(${backgroundImage})`,
  } as CSSProperties;

  return (
<<<<<<< HEAD
    <main
      id="app-home"
      className="landing-shell min-h-screen flex flex-col relative"
      style={{
        backgroundImage: `
          linear-gradient(to bottom, rgba(255, 255, 255, 0.14), rgba(255, 255, 255, 0.14)),
          linear-gradient(
            to bottom,
            rgba(255, 107, 53, 0.62) 0%,
            rgba(104, 182, 233, 0.72) 100%
          ),
          url(${backgroundImage})
        `,
        backgroundRepeat: "no-repeat, no-repeat, no-repeat",
        backgroundSize: "cover, cover, cover",
        backgroundPosition: "center, center, center",
        backgroundAttachment: "scroll, scroll, scroll",
        backgroundColor: "hsl(0, 0%, 97%)", // Fallback color if image fails (light gray)
        minHeight: "100vh",
      }}
    >
      {/* Content with translucency - Optimized for performance */}
      <div className="relative z-10" style={{ minHeight: "100vh" }}>
        <AISEOHead
          title="TradeLine 24/7 - Your 24/7 AI Receptionist!"
          description="Get fast and reliable customer service that never sleeps. Handle calls, messages, and inquiries 24/7 with human-like responses. Start growing now!"
          canonical="/"
          contentType="service"
          directAnswer="TradeLine 24/7 is an AI-powered receptionist service that answers phone calls 24/7, qualifies leads based on your criteria, and sends clean email transcripts via email to Canadian businesses. Never miss a call. Work while you sleep."
          primaryEntity={{
            name: "TradeLine 24/7 AI Receptionist Service",
            type: "Service",
            description: "24/7 AI-powered phone answering service for Canadian businesses",
          }}
          keyFacts={[
            { label: "Availability", value: "24/7" },
            { label: "Response Time", value: "<2 seconds" },
            { label: "Uptime", value: "99.9%" },
            { label: "Service Area", value: "Canada" },
          ]}
          faqs={[
            {
              question: "What is TradeLine 24/7?",
              answer:
                "TradeLine 24/7 is an AI-powered receptionist service that answers phone calls 24/7, qualifies leads based on your criteria, and sends clean email transcripts via email to Canadian businesses. Never miss a call. Work while you sleep.",
            },
            {
              question: "How does TradeLine 24/7 work?",
              answer:
                "When a call comes in, our AI answers immediately, has a natural conversation with the caller, qualifies them based on your criteria, and sends you a clean email transcript with all the details.",
            },
            {
              question: "What areas does TradeLine 24/7 serve?",
              answer:
                "TradeLine 24/7 serves businesses across Canada, with primary operations in Edmonton, Alberta.",
            },
            {
              question: "How much does TradeLine 24/7 cost?",
              answer:
                "TradeLine 24/7 offers flexible pricing: $149 CAD per qualified appointment (pay-per-use) or $249 CAD per month for the Predictable Plan.",
            },
          ]}
        />

        <div className="flex-1" style={{ minHeight: "60vh" }}>
          <HeroRoiDuo />
          <BenefitsGrid />
          <ImpactStrip />
          <HowItWorks />
          <div className="container mx-auto px-4 py-12">
            <div className="mx-auto max-w-4xl space-y-6 text-center">
              <h2 className="text-2xl font-semibold tracking-tight text-foreground">
                Quick actions for operators
              </h2>
              <p className="text-muted-foreground">
                Jump straight into the workflows you use every day. These shortcuts survive refreshes and deep links.
              </p>
              <QuickActionsCard />
=======
    <div className="relative min-h-screen" style={wallpaperVariables}>
      <div
        id="app-home"
        className="fixed inset-0 z-0 pointer-events-none bg-no-repeat bg-cover bg-center"
        style={wallpaperStyle}
        aria-hidden="true"
      />
      <div className="landing-shell min-h-screen flex flex-col relative">
        {/* Content with translucency - Optimized for performance */}
        <div className="relative z-10" style={{ minHeight: "100vh" }}>
          <AISEOHead
              title="TradeLine 24/7 - Your 24/7 AI Receptionist!"
              description="Get fast and reliable customer service that never sleeps. Handle calls, messages, and inquiries 24/7 with human-like responses. Start growing now!"
              canonical="/"
              contentType="service"
              directAnswer="TradeLine 24/7 is an AI-powered receptionist service that answers phone calls 24/7, qualifies leads based on your criteria, and sends clean email transcripts to Canadian businesses. Never miss a call. Work while you sleep."
              primaryEntity={{
                name: "TradeLine 24/7 AI Receptionist Service",
                type: "Service",
                description: "24/7 AI-powered phone answering service for Canadian businesses",
              }}
              keyFacts={[
                { label: "Availability", value: "24/7" },
                { label: "Response Time", value: "<2 seconds" },
                { label: "Uptime", value: "99.9%" },
                { label: "Service Area", value: "Canada" },
              ]}
              faqs={[
                {
                  question: "What is TradeLine 24/7?",
                  answer:
                    "TradeLine 24/7 is an AI-powered receptionist service that answers phone calls 24/7, qualifies leads based on your criteria, and sends clean email transcripts. It never misses a call and works while you sleep.",
                },
                {
                  question: "How does TradeLine 24/7 work?",
                  answer:
                    "When a call comes in, our AI answers immediately, has a natural conversation with the caller, qualifies them based on your criteria, and sends you a clean email transcript with all the details.",
                },
                {
                  question: "What areas does TradeLine 24/7 serve?",
                  answer:
                    "TradeLine 24/7 serves businesses across Canada, with primary operations in Edmonton, Alberta.",
                },
                {
                  question: "How much does TradeLine 24/7 cost?",
                  answer:
                    "TradeLine 24/7 offers flexible pricing: $149 CAD per qualified appointment (pay-per-use) or $249 CAD per month for the Predictable Plan.",
                },
              ]}
            />

          {/* Hero section with 55% opacity gradient - Background image visible */}
          <div
            className="relative"
            style={{
              backgroundImage: `linear-gradient(
                to bottom,
                rgba(255, 107, 53, 0.55) 0%,
                rgba(104, 182, 233, 0.55) 100%
              )`,
            }}
          >
            <HeroRoiDuo />
          </div>

          {/* Rest of page with 72% opacity gradient - Text readable, image visible */}
          <div
            className="relative"
            style={{
              backgroundImage: `linear-gradient(
                to bottom,
                rgba(255, 107, 53, 0.72) 0%,
                rgba(104, 182, 233, 0.72) 100%
              )`,
            }}
          >
            <BenefitsGrid />
            <ImpactStrip />
            <HowItWorks />
            <div className="container mx-auto px-4 py-12">
              <div className="mx-auto max-w-4xl space-y-6 text-center">
                <h2 className="text-2xl font-semibold tracking-tight text-foreground">
                  Quick actions for operators
                </h2>
                <p className="text-muted-foreground">
                  Jump straight into the workflows you use every day. These shortcuts survive refreshes and deep links.
                </p>
                <QuickActionsCard />
              </div>
>>>>>>> 4dcdbe3e
            </div>
            <TrustBadgesSlim />
            <LeadCaptureForm />
            <Footer />
            <NoAIHypeFooter />
          </div>
        </div>
<<<<<<< HEAD

        <TrustBadgesSlim />
        <LeadCaptureForm />
        <Footer />

        <NoAIHypeFooter />
      </div>
    </main>
=======
      </div>
    </div>
>>>>>>> 4dcdbe3e
  );
};

export default Index;<|MERGE_RESOLUTION|>--- conflicted
+++ resolved
@@ -46,7 +46,6 @@
   } as CSSProperties;
 
   return (
-<<<<<<< HEAD
     <main
       id="app-home"
       className="landing-shell min-h-screen flex flex-col relative"
@@ -125,97 +124,6 @@
                 Jump straight into the workflows you use every day. These shortcuts survive refreshes and deep links.
               </p>
               <QuickActionsCard />
-=======
-    <div className="relative min-h-screen" style={wallpaperVariables}>
-      <div
-        id="app-home"
-        className="fixed inset-0 z-0 pointer-events-none bg-no-repeat bg-cover bg-center"
-        style={wallpaperStyle}
-        aria-hidden="true"
-      />
-      <div className="landing-shell min-h-screen flex flex-col relative">
-        {/* Content with translucency - Optimized for performance */}
-        <div className="relative z-10" style={{ minHeight: "100vh" }}>
-          <AISEOHead
-              title="TradeLine 24/7 - Your 24/7 AI Receptionist!"
-              description="Get fast and reliable customer service that never sleeps. Handle calls, messages, and inquiries 24/7 with human-like responses. Start growing now!"
-              canonical="/"
-              contentType="service"
-              directAnswer="TradeLine 24/7 is an AI-powered receptionist service that answers phone calls 24/7, qualifies leads based on your criteria, and sends clean email transcripts to Canadian businesses. Never miss a call. Work while you sleep."
-              primaryEntity={{
-                name: "TradeLine 24/7 AI Receptionist Service",
-                type: "Service",
-                description: "24/7 AI-powered phone answering service for Canadian businesses",
-              }}
-              keyFacts={[
-                { label: "Availability", value: "24/7" },
-                { label: "Response Time", value: "<2 seconds" },
-                { label: "Uptime", value: "99.9%" },
-                { label: "Service Area", value: "Canada" },
-              ]}
-              faqs={[
-                {
-                  question: "What is TradeLine 24/7?",
-                  answer:
-                    "TradeLine 24/7 is an AI-powered receptionist service that answers phone calls 24/7, qualifies leads based on your criteria, and sends clean email transcripts. It never misses a call and works while you sleep.",
-                },
-                {
-                  question: "How does TradeLine 24/7 work?",
-                  answer:
-                    "When a call comes in, our AI answers immediately, has a natural conversation with the caller, qualifies them based on your criteria, and sends you a clean email transcript with all the details.",
-                },
-                {
-                  question: "What areas does TradeLine 24/7 serve?",
-                  answer:
-                    "TradeLine 24/7 serves businesses across Canada, with primary operations in Edmonton, Alberta.",
-                },
-                {
-                  question: "How much does TradeLine 24/7 cost?",
-                  answer:
-                    "TradeLine 24/7 offers flexible pricing: $149 CAD per qualified appointment (pay-per-use) or $249 CAD per month for the Predictable Plan.",
-                },
-              ]}
-            />
-
-          {/* Hero section with 55% opacity gradient - Background image visible */}
-          <div
-            className="relative"
-            style={{
-              backgroundImage: `linear-gradient(
-                to bottom,
-                rgba(255, 107, 53, 0.55) 0%,
-                rgba(104, 182, 233, 0.55) 100%
-              )`,
-            }}
-          >
-            <HeroRoiDuo />
-          </div>
-
-          {/* Rest of page with 72% opacity gradient - Text readable, image visible */}
-          <div
-            className="relative"
-            style={{
-              backgroundImage: `linear-gradient(
-                to bottom,
-                rgba(255, 107, 53, 0.72) 0%,
-                rgba(104, 182, 233, 0.72) 100%
-              )`,
-            }}
-          >
-            <BenefitsGrid />
-            <ImpactStrip />
-            <HowItWorks />
-            <div className="container mx-auto px-4 py-12">
-              <div className="mx-auto max-w-4xl space-y-6 text-center">
-                <h2 className="text-2xl font-semibold tracking-tight text-foreground">
-                  Quick actions for operators
-                </h2>
-                <p className="text-muted-foreground">
-                  Jump straight into the workflows you use every day. These shortcuts survive refreshes and deep links.
-                </p>
-                <QuickActionsCard />
-              </div>
->>>>>>> 4dcdbe3e
             </div>
             <TrustBadgesSlim />
             <LeadCaptureForm />
@@ -223,7 +131,6 @@
             <NoAIHypeFooter />
           </div>
         </div>
-<<<<<<< HEAD
 
         <TrustBadgesSlim />
         <LeadCaptureForm />
@@ -232,10 +139,6 @@
         <NoAIHypeFooter />
       </div>
     </main>
-=======
-      </div>
-    </div>
->>>>>>> 4dcdbe3e
   );
 };
 
