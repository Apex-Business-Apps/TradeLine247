/**
 * Client Dashboard - Main entry point
 *
 * ============================================================================
 * LOVABLE: DO NOT MODIFY TYPESCRIPT IN THIS FILE
 * ============================================================================
 * This project uses strict: false intentionally. TypeCheck passes (0 errors).
 * Do not apply stricter rules than tsconfig.json specifies.
 * ============================================================================
 */
import React, { lazy, Suspense } from 'react';
import { useTranslation } from 'react-i18next';
import { Footer } from '@/components/layout/Footer';
import { Button } from '@/components/ui/button';
import { useDashboardData } from '@/hooks/useDashboardData';
import { Alert, AlertDescription } from '@/components/ui/alert';
import { AlertTriangle, RefreshCw } from 'lucide-react';
import { useUserPreferencesStore } from '@/stores/userPreferencesStore';
import { DashboardSkeletons } from '@/components/dashboard/DashboardSkeletons';
import SwipeNavigator from '@/components/layout/SwipeNavigator';

// Lazy load dashboard components for better performance
const NewDashboard = lazy(() => import('@/components/dashboard/NewDashboard').then(module => ({ default: module.NewDashboard })));

const ClientDashboard = () => {
  const { t } = useTranslation('dashboard');
  const { error, lastUpdated, refresh } = useDashboardData();
  const { dashboardLayout } = useUserPreferencesStore();

  return (
<<<<<<< HEAD
    <main className="dashboard-shell min-h-screen bg-background">

      <div className="container mx-auto px-4 py-8">
        <div className="mb-8">
          <h1 className="text-3xl font-bold text-foreground mb-2">Dashboard</h1>
          <p className="text-sm text-muted-foreground">
            Your AI receptionist is working hard for you today
          </p>
        </div>

        {/* Error Banner */}
        {error && (
          <Alert className="mb-6 border-yellow-200 bg-yellow-50 dark:border-yellow-800 dark:bg-yellow-900/20">
            <AlertTriangle className="h-4 w-4 text-amber-800 dark:text-yellow-400" />
            <AlertDescription className="flex items-center justify-between">
              <span className="text-yellow-800 dark:text-yellow-300">{error}</span>
              <Button 
                onClick={refresh}
                variant="outline" 
                size="sm"
                className="ml-4 h-auto px-3 py-1 text-xs"
              >
                <RefreshCw className="h-3 w-3 mr-1" />
                Try again
              </Button>
            </AlertDescription>
          </Alert>
        )}
=======
    <SwipeNavigator>
      <main className="dashboard-shell min-h-screen bg-background">
>>>>>>> 4dcdbe3e

        <div className="container mx-auto px-4 py-8">
          <div className="mb-8">
            <h1 className="text-3xl font-bold text-foreground mb-2">{t('title')}</h1>
            <p className="text-sm text-muted-foreground">
              {t('welcome.subtitle')}
            </p>
          </div>

          {/* Error Banner */}
          {error && (
            <Alert className="mb-6 border-yellow-200 bg-yellow-50 dark:border-yellow-800 dark:bg-yellow-900/20">
              <AlertTriangle className="h-4 w-4 text-amber-800 dark:text-yellow-400" />
              <AlertDescription className="flex items-center justify-between">
                <span className="text-yellow-800 dark:text-yellow-300">{error}</span>
                <Button
                  onClick={refresh}
                  variant="outline"
                  size="sm"
                  className="ml-4 h-auto px-3 py-1 text-xs"
                >
                  <RefreshCw className="h-3 w-3 mr-1" />
                  {t('actions.try_again')}
                </Button>
              </AlertDescription>
            </Alert>
          )}

          {/* Last Updated Info */}
          {lastUpdated && (
            <div className="text-xs text-muted-foreground mb-6 text-center">
              {lastUpdated}
            </div>
          )}

          {/* Dashboard with lazy loading and comprehensive skeleton fallback */}
          <Suspense fallback={<DashboardSkeletons layout={dashboardLayout || 'comfortable'} />}>
            <NewDashboard />
          </Suspense>
        </div>

<<<<<<< HEAD
      <Footer />
    </main>
=======
        <Footer />
      </main>
    </SwipeNavigator>
>>>>>>> 4dcdbe3e
  );
};

export default ClientDashboard;<|MERGE_RESOLUTION|>--- conflicted
+++ resolved
@@ -28,7 +28,6 @@
   const { dashboardLayout } = useUserPreferencesStore();
 
   return (
-<<<<<<< HEAD
     <main className="dashboard-shell min-h-screen bg-background">
 
       <div className="container mx-auto px-4 py-8">
@@ -57,10 +56,6 @@
             </AlertDescription>
           </Alert>
         )}
-=======
-    <SwipeNavigator>
-      <main className="dashboard-shell min-h-screen bg-background">
->>>>>>> 4dcdbe3e
 
         <div className="container mx-auto px-4 py-8">
           <div className="mb-8">
@@ -102,14 +97,8 @@
           </Suspense>
         </div>
 
-<<<<<<< HEAD
       <Footer />
     </main>
-=======
-        <Footer />
-      </main>
-    </SwipeNavigator>
->>>>>>> 4dcdbe3e
   );
 };
 
