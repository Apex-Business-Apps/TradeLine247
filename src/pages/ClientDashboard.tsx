import React, { lazy, Suspense } from 'react';
import { Footer } from '@/components/layout/Footer';
import { Button } from '@/components/ui/button';
import { useDashboardData } from '@/hooks/useDashboardData';
import { Alert, AlertDescription } from '@/components/ui/alert';
import { AlertTriangle, RefreshCw } from 'lucide-react';
import { useUserPreferencesStore } from '@/stores/userPreferencesStore';
import { DashboardSkeletons } from '@/components/dashboard/DashboardSkeletons';
import SwipeNavigator from '@/components/layout/SwipeNavigator';

// Lazy load dashboard components for better performance
const NewDashboard = lazy(() => import('@/components/dashboard/NewDashboard').then(module => ({ default: module.NewDashboard })));

const ClientDashboard = () => {
  const { error, lastUpdated, refresh } = useDashboardData();
  const { dashboardLayout } = useUserPreferencesStore();

  return (
<<<<<<< HEAD
    <main className="dashboard-shell min-h-screen bg-background">

      <div className="container mx-auto px-4 py-8">
        <div className="mb-8">
          <h1 className="text-3xl font-bold text-foreground mb-2">Dashboard</h1>
          <p className="text-sm text-muted-foreground">
            Your AI receptionist is working hard for you today
          </p>
        </div>

        {/* Error Banner */}
        {error && (
          <Alert className="mb-6 border-yellow-200 bg-yellow-50 dark:border-yellow-800 dark:bg-yellow-900/20">
            <AlertTriangle className="h-4 w-4 text-amber-800 dark:text-yellow-400" />
            <AlertDescription className="flex items-center justify-between">
              <span className="text-yellow-800 dark:text-yellow-300">{error}</span>
              <Button 
                onClick={refresh}
                variant="outline" 
                size="sm"
                className="ml-4 h-auto px-3 py-1 text-xs"
              >
                <RefreshCw className="h-3 w-3 mr-1" />
                Try again
              </Button>
            </AlertDescription>
          </Alert>
        )}
=======
    <SwipeNavigator>
      <main className="dashboard-shell min-h-screen bg-background">
>>>>>>> 94a96729

        <div className="container mx-auto px-4 py-8">
          <div className="mb-8">
            <h1 className="text-3xl font-bold text-foreground mb-2">Dashboard</h1>
            <p className="text-sm text-muted-foreground">
              Your AI receptionist is working hard for you today
            </p>
          </div>

          {/* Error Banner */}
          {error && (
            <Alert className="mb-6 border-yellow-200 bg-yellow-50 dark:border-yellow-800 dark:bg-yellow-900/20">
              <AlertTriangle className="h-4 w-4 text-amber-800 dark:text-yellow-400" />
              <AlertDescription className="flex items-center justify-between">
                <span className="text-yellow-800 dark:text-yellow-300">{error}</span>
                <Button
                  onClick={refresh}
                  variant="outline"
                  size="sm"
                  className="ml-4 h-auto px-3 py-1 text-xs"
                >
                  <RefreshCw className="h-3 w-3 mr-1" />
                  Try again
                </Button>
              </AlertDescription>
            </Alert>
          )}

          {/* Last Updated Info */}
          {lastUpdated && (
            <div className="text-xs text-muted-foreground mb-6 text-center">
              {lastUpdated}
            </div>
          )}

          {/* Dashboard with lazy loading and comprehensive skeleton fallback */}
          <Suspense fallback={<DashboardSkeletons layout={dashboardLayout || 'comfortable'} />}>
            <NewDashboard />
          </Suspense>
        </div>

<<<<<<< HEAD
      <Footer />
    </main>
=======
        <Footer />
      </main>
    </SwipeNavigator>
>>>>>>> 94a96729
  );
};

export default ClientDashboard;<|MERGE_RESOLUTION|>--- conflicted
+++ resolved
@@ -16,7 +16,6 @@
   const { dashboardLayout } = useUserPreferencesStore();
 
   return (
-<<<<<<< HEAD
     <main className="dashboard-shell min-h-screen bg-background">
 
       <div className="container mx-auto px-4 py-8">
@@ -45,10 +44,6 @@
             </AlertDescription>
           </Alert>
         )}
-=======
-    <SwipeNavigator>
-      <main className="dashboard-shell min-h-screen bg-background">
->>>>>>> 94a96729
 
         <div className="container mx-auto px-4 py-8">
           <div className="mb-8">
@@ -90,14 +85,8 @@
           </Suspense>
         </div>
 
-<<<<<<< HEAD
       <Footer />
     </main>
-=======
-        <Footer />
-      </main>
-    </SwipeNavigator>
->>>>>>> 94a96729
   );
 };
 
