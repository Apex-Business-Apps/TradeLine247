import React, { lazy, Suspense } from 'react';
import { Footer } from '@/components/layout/Footer';
import { Button } from '@/components/ui/button';
import { useDashboardData } from '@/hooks/useDashboardData';
import { Alert, AlertDescription } from '@/components/ui/alert';
import { AlertTriangle, RefreshCw } from 'lucide-react';
import { useUserPreferencesStore } from '@/stores/userPreferencesStore';
import { DashboardSkeletons } from '@/components/dashboard/DashboardSkeletons';
import SwipeNavigator from '@/components/layout/SwipeNavigator';

// Lazy load dashboard components for better performance
const NewDashboard = lazy(() => import('@/components/dashboard/NewDashboard').then(module => ({ default: module.NewDashboard })));

const ClientDashboard = () => {
  const { error, lastUpdated, refresh } = useDashboardData();
  const { dashboardLayout } = useUserPreferencesStore();

  return (
<<<<<<< HEAD
    <main className="dashboard-shell min-h-screen bg-background">
      <div className="container mx-auto px-4 py-8">
        <div className="mb-8">
          <h1 className="text-3xl font-bold text-foreground mb-2">Dashboard</h1>
          <p className="text-sm text-muted-foreground">
            Your AI receptionist is working hard for you today
          </p>
        </div>

        {/* Error Banner */}
        {error && (
          <Alert className="mb-6 border-yellow-200 bg-yellow-50 dark:border-yellow-800 dark:bg-yellow-900/20">
            <AlertTriangle className="h-4 w-4 text-amber-800 dark:text-yellow-400" />
            <AlertDescription className="flex items-center justify-between">
              <span className="text-yellow-800 dark:text-yellow-300">{error}</span>
              <Button 
                onClick={refresh}
                variant="outline" 
                size="sm"
                className="ml-4 h-auto px-3 py-1 text-xs"
              >
                <RefreshCw className="h-3 w-3 mr-1" />
                Try again
              </Button>
            </AlertDescription>
          </Alert>
        )}
=======
    <SwipeNavigator>
      <main className="dashboard-shell min-h-screen bg-background">
>>>>>>> 94a96729

        <div className="container mx-auto px-4 py-8">
          <div className="mb-8">
            <h1 className="text-3xl font-bold text-foreground mb-2">Dashboard</h1>
            <p className="text-sm text-muted-foreground">
              Your AI receptionist is working hard for you today
            </p>
          </div>

          {/* Error Banner */}
          {error && (
            <Alert className="mb-6 border-yellow-200 bg-yellow-50 dark:border-yellow-800 dark:bg-yellow-900/20">
              <AlertTriangle className="h-4 w-4 text-amber-800 dark:text-yellow-400" />
              <AlertDescription className="flex items-center justify-between">
                <span className="text-yellow-800 dark:text-yellow-300">{error}</span>
                <Button
                  onClick={refresh}
                  variant="outline"
                  size="sm"
                  className="ml-4 h-auto px-3 py-1 text-xs"
                >
                  <RefreshCw className="h-3 w-3 mr-1" />
                  Try again
                </Button>
              </AlertDescription>
            </Alert>
          )}

          {/* Last Updated Info */}
          {lastUpdated && (
            <div className="text-xs text-muted-foreground mb-6 text-center">
              {lastUpdated}
            </div>
          )}

          {/* Dashboard with lazy loading and comprehensive skeleton fallback */}
          <Suspense fallback={<DashboardSkeletons layout={dashboardLayout || 'comfortable'} />}>
            <NewDashboard />
          </Suspense>
        </div>

<<<<<<< HEAD
      <Footer />
    </main>
=======
        <Footer />
      </main>
    </SwipeNavigator>
>>>>>>> 94a96729
  );
};

export default ClientDashboard;<|MERGE_RESOLUTION|>--- conflicted
+++ resolved
@@ -16,7 +16,6 @@
   const { dashboardLayout } = useUserPreferencesStore();
 
   return (
-<<<<<<< HEAD
     <main className="dashboard-shell min-h-screen bg-background">
       <div className="container mx-auto px-4 py-8">
         <div className="mb-8">
@@ -44,10 +43,6 @@
             </AlertDescription>
           </Alert>
         )}
-=======
-    <SwipeNavigator>
-      <main className="dashboard-shell min-h-screen bg-background">
->>>>>>> 94a96729
 
         <div className="container mx-auto px-4 py-8">
           <div className="mb-8">
@@ -89,14 +84,8 @@
           </Suspense>
         </div>
 
-<<<<<<< HEAD
       <Footer />
     </main>
-=======
-        <Footer />
-      </main>
-    </SwipeNavigator>
->>>>>>> 94a96729
   );
 };
 
