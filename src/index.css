--- conflicted
+++ resolved
@@ -87,22 +87,10 @@
     color: hsl(var(--primary));
   }
   :root {
-<<<<<<< HEAD
     /* Brand Orange Colors from Logo - Maximum Saturation + 45% Vibrancy + 5% Hue */
     --brand-orange-primary: 21 100% 67%;
     --brand-orange-light: 29 100% 95%;
     --brand-orange-dark: 15 100% 35%;
-=======
-    /* --- Brand palette aligned to Nov-04 production --- */
-    --brand-orange-500: 21 100% 41%;
-    --brand-orange-600: 18 100% 38%;
-    --brand-orange-700: 15 100% 35%;
-
-    /* Legacy aliases for compatibility */
-    --brand-orange-primary: var(--brand-orange-500);
-    --brand-orange-light: 29 100% 95%;
-    --brand-orange-dark: var(--brand-orange-700);
->>>>>>> b488cc32
     
     /* Green Colors for Login/Success Actions */
     --brand-green-primary: 142 76% 36%;
@@ -128,12 +116,6 @@
     --gradient-glass: linear-gradient(135deg, hsl(0 0% 100% / 0.1) 0%, hsl(0 0% 100% / 0.05) 100%);
     --overlay-orange: hsl(var(--brand-orange-primary) / 0.30);
 
-<<<<<<< HEAD
-=======
-    /* System colors */
-    --foreground: 200 60% 25%; /* Navy blue (#1e556b) instead of black */
-    --muted-foreground: 215.4 16.3% 30%;
->>>>>>> b488cc32
     --background: 0 0% 100%;
     --foreground: 222.2 84% 4.9%;
 
@@ -143,25 +125,14 @@
     --popover: 0 0% 100%;
     --popover-foreground: 200 60% 25%; /* Navy blue (#1e556b) instead of black */
 
-<<<<<<< HEAD
     --primary: var(--brand-orange-dark); /* WCAG AA: use darker orange (15 100% 35%) for 7.14:1 contrast */
     --primary-foreground: 0 0% 100%; /* White text on darker orange background */
-=======
-    /* Primary: Brand orange baseline */
-    /* Keep bright orange for backgrounds, override for text in CSS rules below */
-    --primary: var(--brand-orange-500);
-    --primary-foreground: 0 0% 100%;
->>>>>>> b488cc32
 
     --secondary: 30 100% 96%;
     --secondary-foreground: var(--brand-orange-dark);
 
     --muted: 210 40% 96.1%;
-<<<<<<< HEAD
     --muted-foreground: 215.4 16.3% 30%; /* WCAG AA compliant: 5.2:1 contrast ratio (meets 4.5:1 minimum) */
-=======
-    --muted-foreground: 215.4 16.3% 30%;
->>>>>>> b488cc32
 
     --accent: var(--brand-orange-light);
     --accent-foreground: var(--brand-orange-dark);
@@ -192,47 +163,6 @@
     --sidebar-ring: 217.2 91.2% 59.8%;
   }
 
-<<<<<<< HEAD
-=======
-  html,
-  body {
-    color: hsl(var(--foreground));
-    background: hsl(var(--background));
-  }
-
-  body {
-    @apply bg-background text-foreground antialiased;
-  }
-
-  a {
-    color: hsl(var(--primary));
-    text-underline-offset: 2px;
-    text-decoration-thickness: 1.5px;
-  }
-
-  a:hover {
-    color: hsl(var(--brand-orange-dark));
-  }
-
-  .dark a {
-    color: hsl(var(--brand-orange-light));
-  }
-
-  ::placeholder,
-  input::placeholder,
-  textarea::placeholder {
-    color: hsl(var(--muted-foreground));
-    opacity: 1;
-  }
-
-  .dark ::placeholder,
-  .dark input::placeholder,
-  .dark textarea::placeholder {
-    color: hsl(215 20.2% 65.1%);
-    opacity: 1;
-  }
-
->>>>>>> b488cc32
   .dark {
     /* Premium Dark Mode - Enhanced Depth */
     --premium-glow: 0 20px 40px -12px hsl(var(--brand-orange-primary) / 0.4);
@@ -915,78 +845,9 @@
   margin-left: 8px !important;
 }
 
-<<<<<<< HEAD
 @media (max-width: 768px) {
   #app-header-left {
     margin-left: 0px !important;
-  }
-=======
-/* ============================================================================
-   A11Y Module: WCAG AA Button Compliance v1.0
-   ============================================================================
-   Purpose:  Override button backgrounds to use AA-compliant orange
-   Scope:    Only affects default button variant backgrounds
-   Removal:  Delete this entire block (lines 773-824) to revert
-   Toggle:   Comment out @layer block to disable
-   Impact:   Zero side effects on navigation, links, or other components
-
-   Light Mode Contrast: #C2410C (17° 90% 38%) = 5.1:1 with white (passes WCAG AA)
-   Dark Mode Contrast:  #FF5900 (21° 100% 50%) = 8.2:1 with dark slate (passes WCAG AA)
-   ============================================================================ */
-@layer accessibility-buttons {
-  /* Light Mode: Use dark orange for contrast on white backgrounds */
-  :root {
-    --a11y-cta-bg: 17 90% 38%;           /* Dark orange - 5.1:1 contrast on white */
-    --a11y-cta-fg: 0 0% 100%;             /* White text */
-    --a11y-cta-hover: 17 90% 34%;         /* Slightly darker on hover */
-  }
-
-  /* Dark Mode: Use bright orange for contrast on dark backgrounds */
-  .dark {
-    --a11y-cta-bg: var(--brand-orange-500);   /* Bright orange - 8.2:1 contrast on dark slate */
-    --a11y-cta-fg: 0 0% 100%;                  /* White text */
-    --a11y-cta-hover: 21 100% 55%;             /* Slightly brighter on hover */
-  }
-
-  /* Opt-in class for AA-compliant buttons (applies to both light and dark modes) */
-  /* Use slightly darker orange that's visually close to brand orange but meets WCAG AA (4.5:1) */
-  .btn-aa,
-  button.btn-aa,
-  [data-variant="default"].btn-aa {
-    background-color: #E55A2B !important; /* Slightly darker orange - visually close to #FF6B35, meets 4.5:1 contrast with white */
-    color: white !important;
-    /* Subtle text shadow for additional contrast perception */
-    text-shadow: 0 1px 2px rgba(0, 0, 0, 0.3) !important;
-  }
-
-  .btn-aa:hover:not(:disabled) {
-    background-color: #D95226 !important; /* Slightly darker orange on hover */
-    text-shadow: 0 1px 3px rgba(0, 0, 0, 0.4) !important;
-  }
-
-  /* Ensure disabled state maintains proper opacity without color override */
-  .btn-aa:disabled {
-    background-color: hsl(var(--a11y-cta-bg)) !important;
-    opacity: 0.5;
-  }
-}
-/* ============================================================================
-   End A11Y Module
-   ============================================================================ */
-
-@layer components {
-  /* Global a11y guard: Neutralize outline buttons at rest, brand on hover */
-  .border-primary:not(.bg-primary):not(:hover):not(:focus) {
-    border-color: hsl(var(--border)) !important;
-    color: hsl(var(--foreground)) !important;
-    background-color: hsl(var(--background)) !important;
-  }
-  
-  .border-primary:hover,
-  .border-primary:focus-visible {
-    border-color: hsl(var(--primary)) !important;
-    /* Use darker orange for text on white backgrounds - WCAG AA compliance */
-    color: #CC4A1F !important;
   }
   
   /* Ensure outline buttons and their children use darker orange on hover for WCAG AA */
@@ -1020,219 +881,4 @@
 .hero-gradient {
   /* Removed dark gradient - background image from parent should show through */
   display: none;
-}
-
-@keyframes gradientShift {
-  0%, 100% { background-position: 0% 50%; }
-  50% { background-position: 100% 50%; }
-}
-
-.hero-gradient-overlay {
-  position: absolute;
-  inset: 0;
-  /* Orange mask overlay - darker, more noticeable orange tint over entire background image */
-  /* Increased hue by 40% total: #FF6B35 (hsl(14,100%,60%)) -> hsl(55,100%,63%) ≈ #FFD14C */
-  /* Increased opacity and saturation for more noticeable darker orange tint */
-  background: rgba(255, 193, 76, 0.30); /* #FFC14C with 30% opacity - darker, more noticeable orange tint */
-  pointer-events: none;
-  z-index: 1;
-}
-
-.hero-vignette {
-  position: absolute;
-  inset: 0;
-  /* Subtle vignette for depth, but lighter to not obscure background */
-  background: radial-gradient(
-    ellipse at center,
-    transparent 0%,
-    rgba(0,0,0,0.1) 70%,
-    rgba(0,0,0,0.25) 100%
-  );
-  pointer-events: none;
-  z-index: 2;
-}
-
-.hero-headline {
-  color: #FF6B35 !important;
-  text-shadow: 
-    0 2px 4px rgba(255, 107, 53, 0.8) !important,
-    0 4px 8px rgba(255, 107, 53, 0.5) !important,
-    0 8px 16px rgba(255, 107, 53, 0.3) !important;
-  line-height: 1.1;
-  font-weight: 800;
-  letter-spacing: -0.02em;
-}
-
-.hero-tagline {
-  color: #1e556b !important;
-  text-shadow: 
-    0 2px 4px rgba(255, 107, 53, 0.8) !important,
-    0 4px 8px rgba(255, 107, 53, 0.5) !important,
-    0 8px 16px rgba(255, 107, 53, 0.3) !important;
-  line-height: 1.3;
-  font-weight: 600;
-}
-
-/* Global Orange Color Unification - All orange elements use hero text orange (#FF6B35) */
-:root {
-  --unified-orange: #FF6B35;
-  --unified-orange-dark: #CC4A1F; /* Darker orange for text on white (WCAG AA: 4.5:1 contrast) */
-}
-
-/* Force all black text to navy blue globally */
-* {
-  color: inherit;
-}
-
-/* Override any black text colors to navy blue */
-[style*="color: #000"],
-[style*="color:#000"],
-[style*="color: black"],
-[style*="color:black"],
-[style*="color: rgb(0,0,0)"],
-[style*="color:rgb(0,0,0)"],
-.text-black,
-[class*="text-black"] {
-  color: #1e556b !important;
-}
-
-/* Ensure foreground color is navy, not black */
-body,
-p,
-span,
-div,
-h1, h2, h3, h4, h5, h6,
-.text-foreground,
-[class*="text-foreground"] {
-  color: hsl(var(--foreground)) !important;
-}
-
-/* Unify all primary color usage to hero text orange */
-/* For text on white/light backgrounds, use darker orange for WCAG AA compliance */
-/* Target Tailwind's text-primary utility class specifically - override hsl(var(--primary)) */
-.text-primary,
-[class*="text-primary"],
-button.text-primary,
-a.text-primary,
-[class*="hover:text-primary"]:hover,
-button[class*="hover:text-primary"]:hover,
-a[class*="hover:text-primary"]:hover,
-/* Target any element using hsl(var(--primary)) for text color */
-[style*="color"][style*="primary"],
-button[class*="hover:text-primary"]:hover,
-a[class*="hover:text-primary"]:hover {
-  /* Use darker orange for better contrast on white backgrounds (WCAG AA: 4.5:1) */
-  /* This overrides Tailwind's hsl(var(--primary)) for text contexts */
-  color: #CC4A1F !important;
-}
-
-/* For backgrounds and borders, use the original bright orange */
-.bg-primary,
-[class*="bg-primary"],
-button.bg-primary,
-a.bg-primary {
-  background-color: #FF6B35 !important;
-}
-
-.border-primary,
-[class*="border-primary"] {
-  border-color: #FF6B35 !important;
-}
-
-/* Special case: outline buttons with primary text on white background need darker orange for WCAG AA */
-/* Target all outline buttons and their children on hover - override any primary color */
-/* Use high specificity to override Tailwind's hover:text-primary */
-button[class*="outline"]:hover,
-button[class*="outline"]:hover span,
-button[class*="outline"]:hover *,
-a[class*="outline"]:hover,
-a[class*="outline"]:hover span,
-a[class*="outline"]:hover *,
-button.variant-outline:hover,
-button.variant-outline:hover span,
-button.variant-outline:hover * {
-  color: #CC4A1F !important;
-}
-
-/* Override any hsl(var(--primary)) usage in outline buttons - highest specificity */
-button[class*="outline"]:hover,
-a[class*="outline"]:hover {
-  color: #CC4A1F !important;
-}
-
-/* Also target ghost buttons that use hover:text-primary */
-button[class*="ghost"]:hover,
-button[class*="ghost"]:hover span,
-button[class*="ghost"]:hover * {
-  color: #CC4A1F !important;
-}
-
-/* Ensure Home button and other orange buttons use unified color */
-button[class*="default"],
-a[class*="default"],
-button.btn-aa,
-button[class*="btn-aa"] {
-  background-color: #FF6B35 !important;
-  color: white !important;
-}
-
-.feature-badge {
-  display: inline-flex;
-  align-items: center;
-  gap: 0.5rem;
-  padding: 0.75rem 1.25rem;
-  background: rgba(255,255,255,0.9);
-  backdrop-filter: blur(8px);
-  border-radius: 9999px;
-  font-size: 0.95rem;
-  font-weight: 600;
-  color: #FF6B35;
-  box-shadow: 
-    0 2px 8px rgba(0,0,0,0.15),
-    0 4px 16px rgba(0,0,0,0.1);
-  transition: all 0.3s cubic-bezier(0.4,0,0.2,1);
-}
-
-.feature-badge:hover {
-  transform: translateY(-2px);
-  box-shadow: 
-    0 4px 12px rgba(0,0,0,0.2),
-    0 8px 24px rgba(0,0,0,0.15);
-  background: rgba(255,255,255,1);
-}
-
-.hero-cta-button {
-  background: #FF6B35;
-  color: white;
-  box-shadow: 
-    0 4px 16px rgba(255,107,53,0.4),
-    0 8px 32px rgba(255,107,53,0.2);
-  transition: all 0.3s cubic-bezier(0.4,0,0.2,1);
-}
-
-.hero-cta-button:hover {
-  transform: translateY(-3px);
-  box-shadow: 
-    0 6px 20px rgba(255,107,53,0.5),
-    0 12px 40px rgba(255,107,53,0.3);
-  background: #ff5722;
-}
-
-.hero-cta-button:active {
-  transform: translateY(-1px);
-  box-shadow: 
-    0 3px 12px rgba(255,107,53,0.4),
-    0 6px 20px rgba(255,107,53,0.25);
-}
-
-@media (max-width: 768px) {
-  .hero-headline { font-size: 2.5rem; }
-  .hero-tagline { font-size: 1.5rem; }
-  .feature-badge { font-size: 0.875rem; padding: 0.625rem 1rem; }
-}
-
-@media (prefers-reduced-motion: reduce) {
-  .hero-gradient { animation: none; }
-  .hero-cta-button:hover, .feature-badge:hover { transform: none; }
->>>>>>> b488cc32
 }