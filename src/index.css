--- conflicted
+++ resolved
@@ -1444,7 +1444,6 @@
 
 @supports (-webkit-touch-callout: none) {
   #app-home, .hero-bg, [class*="hero-section"] { min-height: -webkit-fill-available; }
-<<<<<<< HEAD
 }
 
 /* ============================================
@@ -1531,6 +1530,4 @@
     min-height: 100vw !important;
     background-position: center center !important;
   }
-=======
->>>>>>> 347dd433
 }