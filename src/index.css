--- conflicted
+++ resolved
@@ -84,20 +84,10 @@
 
 @layer base {
   :root {
-<<<<<<< HEAD
     /* Brand Orange Colors from Logo - Maximum Saturation + 45% Vibrancy + 5% Hue */
     /* WCAG AA Compliance: Primary orange must be dark enough for white text (4.5:1 minimum) */
     /* Optimized: 41% gives exactly 4.50:1 contrast with white - optimal balance of brand identity and accessibility */
     --brand-orange-primary: 21 100% 41%; /* Optimized: 4.50:1 contrast (WCAG AA compliant) - lightest compliant shade */
-=======
-    /* --- Brand palette aligned to Nov-04 production --- */
-    --brand-orange-500: 21 100% 41%;
-    --brand-orange-600: 18 100% 38%;
-    --brand-orange-700: 15 100% 35%;
-
-    /* Legacy aliases for compatibility */
-    --brand-orange-primary: var(--brand-orange-500);
->>>>>>> b488cc32
     --brand-orange-light: 29 100% 95%;
     --brand-orange-dark: var(--brand-orange-700);
     
@@ -416,7 +406,6 @@
  * Apply contrast fixes ONLY where needed, preserving brand colors
  * ============================================================================ */
 
-<<<<<<< HEAD
 /* DEFAULT (LIGHT MODE): Apply dark colors to all low-contrast text classes */
 /* This is the default state - no dark class needed */
 .text-slate-400,
@@ -614,19 +603,6 @@
   opacity: 0.7 !important;
 }
 
-=======
-/* Fix muted text for better readability in light mode */
-.text-muted-foreground {
-  color: hsl(215.4 16.3% 46%) !important; /* Readable while less aggressive */
-}
-
-/* Dark mode: lighter muted text for readability */
-html.dark .text-muted-foreground {
-  color: hsl(215 20.2% 65.1%) !important;
-}
-
-/* Green/yellow/blue color fixes removed - use design system tokens instead */
->>>>>>> b488cc32
 
 /* Enhanced focus states for better accessibility */
 a:focus-visible,
