/* PERFORMANCE: Font loading optimized - moved to index.html with async loading pattern */
/* Previously: @import url('https://fonts.googleapis.com/css2?family=Inter:wght@300;400;500;600;700&display=swap'); */
/* This was render-blocking. Now using async loading in index.html (line 37-38) */
@import './styles/hero-roi.css';
/* CRITICAL: header-align.css must load synchronously to prevent header layout shifts and z-index conflicts */
@import './styles/header-align.css';
@import './styles/landing.css';
@import './styles/apple-native.css';
@import './styles/android-native.css';
@tailwind base;
@tailwind components;
@tailwind utilities;

/* ============================================================================
   PREMIUM NATIVE APPLE APP EXPERIENCE - iOS/iPadOS Optimizations
   ============================================================================ */

/* Smooth, native-like scrolling with momentum (iOS-style) */
html {
  scroll-padding-top: 70px; /* Sticky header height + safe margin */
  -webkit-overflow-scrolling: touch; /* iOS momentum scrolling */
  scroll-behavior: smooth; /* Smooth scroll to anchors */
}

/* Native-like body scrolling */
body {
  -webkit-overflow-scrolling: touch; /* iOS momentum scrolling */
  overscroll-behavior-y: contain; /* Prevent overscroll bounce on desktop, allow on iOS */
  -webkit-font-smoothing: antialiased;
  -moz-osx-font-smoothing: grayscale;
}

/* iOS Safari: Enable native rubber-band scrolling */
@supports (-webkit-touch-callout: none) {
  body {
    overscroll-behavior-y: auto; /* Allow native iOS bounce */
    -webkit-overflow-scrolling: touch;
  }
  
  /* Smooth page transitions */
  * {
    -webkit-tap-highlight-color: rgba(255, 107, 53, 0.1); /* Subtle tap highlight */
  }
}

/* Shell containers for landing and dashboard pages */
.landing-shell,
.dashboard-shell {
  position: relative;
  isolation: isolate;
  min-height: 100dvh;
  overflow-x: clip;
}

/* Landing wallpaper and mask styles are defined in landing.css */
/* This section removed to avoid conflicts - see src/styles/landing.css */

.landing-content {
  position: relative;
  z-index: 10;
}

.hero-background {
  position: relative;
  isolation: isolate;
  background-color: transparent; /* Allow wallpaper to show through */
  min-height: 100vh;
  height: auto;
<<<<<<< HEAD
  overflow: visible; /* Allow fixed elements to render */
}

/* REMOVED: .hero-gradient-tint class - no longer used
 * Gradient overlays now applied as inline background-image styles
 * on section containers in Index.tsx (45% hero, 65% rest)
 */

=======
  overflow: visible;
}

>>>>>>> 09280739
/* Responsive landing-wallpaper rules are in src/styles/landing.css */

/* Always paint content above wallpaper */
.dashboard-shell > * {
  position: relative;
  z-index: 1;
}

/* ============================================================================
   iOS-SPECIFIC: Premium Native App Experience
   ============================================================================ */
@supports (-webkit-touch-callout: none) {
  /* Native-like scrolling containers */
  .landing-shell,
  .dashboard-shell {
    background-attachment: scroll !important;
    -webkit-overflow-scrolling: touch; /* Momentum scrolling */
    overscroll-behavior-y: auto; /* Native bounce */
  }

  /* iOS: avoid fixed attachment jitter by using fixed positioning + scroll attachment */
  .hero-background::before {
    position: fixed;
    background-attachment: scroll !important;
    transform: translateZ(0);
    -webkit-transform: translateZ(0);
  }

  /* Premium iOS-style button press effects */
  button,
  a[role="button"],
  [role="button"],
  .btn,
  [class*="button"] {
    -webkit-tap-highlight-color: rgba(255, 107, 53, 0.2);
    transition: transform 0.1s cubic-bezier(0.4, 0, 0.2, 1),
                opacity 0.1s cubic-bezier(0.4, 0, 0.2, 1);
  }

  button:active,
  a[role="button"]:active,
  [role="button"]:active,
  .btn:active,
  [class*="button"]:active {
    transform: scale(0.97); /* Native-like press effect */
    opacity: 0.9;
  }

  /* Smooth card interactions */
  [class*="card"],
  [class*="Card"] {
    transition: transform 0.2s cubic-bezier(0.4, 0, 0.2, 1),
                box-shadow 0.2s cubic-bezier(0.4, 0, 0.2, 1);
  }

  [class*="card"]:active,
  [class*="Card"]:active {
    transform: scale(0.98);
  }

  /* Native-like input focus */
  input,
  textarea,
  select {
    -webkit-appearance: none;
    border-radius: 8px;
    transition: border-color 0.2s cubic-bezier(0.4, 0, 0.2, 1),
                box-shadow 0.2s cubic-bezier(0.4, 0, 0.2, 1);
  }

  input:focus,
  textarea:focus,
  select:focus {
    outline: none;
    box-shadow: 0 0 0 3px rgba(255, 107, 53, 0.1);
  }

  /* Smooth list scrolling */
  ul,
  ol {
    -webkit-overflow-scrolling: touch;
  }

  /* Native-like modal/overlay animations */
  [role="dialog"],
  [class*="modal"],
  [class*="Modal"],
  [class*="overlay"],
  [class*="Overlay"] {
    animation: fadeIn 0.3s cubic-bezier(0.4, 0, 0.2, 1);
  }

  @keyframes fadeIn {
    from {
      opacity: 0;
      transform: scale(0.95);
    }
    to {
      opacity: 1;
      transform: scale(1);
    }
  }
}


/* Safe Area Support for Hero Sections */
.hero-safe-area {
  padding-top: max(0.5rem, env(safe-area-inset-top)) !important;
  padding-bottom: max(8rem, env(safe-area-inset-bottom)) !important;
  padding-left: max(1rem, env(safe-area-inset-left)) !important;
  padding-right: max(1rem, env(safe-area-inset-right)) !important;
}

@font-face {
  font-family: 'BrandFont';
  src: url('/assets/fonts/BrandFont.woff2') format('woff2');
  font-weight: normal;
  font-style: normal;
  font-display: swap;
  size-adjust: 98%;
}

/* Performance optimizations */
* {
  box-sizing: border-box;
}

/* Minimum height guarantees - prevents zero-height root */
html {
  min-height: 100vh;
  height: 100%;
  -webkit-font-smoothing: antialiased;
  -moz-osx-font-smoothing: grayscale;
}

body {
  min-height: 100vh;
  height: 100%;
  margin: 0;
  padding: 0;
  font-family: 'Inter', -apple-system, BlinkMacSystemFont, 'Segoe UI', 'Roboto', sans-serif;
  text-rendering: optimizeLegibility;
  -webkit-font-smoothing: antialiased;
  -moz-osx-font-smoothing: grayscale;
  font-feature-settings: 'cv11', 'ss01';
  font-variant: normal;
  overflow-x: hidden;
  background-color: hsl(var(--background));
  position: relative;
}

/* Shell containers for landing and dashboard pages */
.landing-shell,
.dashboard-shell {
  min-height: 100dvh;
  /* DO NOT set background properties here - only .landing-wallpaper paints the background */
}

/* Always paint content above wallpaper */
.dashboard-shell > * {
  position: relative;
  z-index: 1;
}

/* iOS-specific: avoid fixed background issues */
@supports (-webkit-touch-callout: none) {
  .landing-shell,
  .dashboard-shell {
    background-attachment: scroll !important;
  }
}

/* REMOVED: Global body overlay for non-landing pages
 * This was causing visual inconsistency across pages.
 * Now using consistent hero-specific overlays instead.
 * Previous implementation:
 * - 88-92% orange overlay on all non-landing pages
 * - Applied via body::after pseudo-element
 * - Removed to achieve visual consistency
 */
/* body:not([data-page="landing"])::after {
  content: '';
  position: fixed;
  top: 0;
  left: 0;
  right: 0;
  bottom: 0;
  background: linear-gradient(180deg,
    hsla(21, 100%, 61%, 0.92) 0%,
    hsla(21, 100%, 61%, 0.88) 50%,
    hsla(21, 100%, 61%, 0.92) 100%
  );
  pointer-events: none;
  z-index: 0;
} */

#root {
  min-height: 100vh;
  height: 100%;
  opacity: 1 !important;
  visibility: visible !important;
  display: flex;
  flex-direction: column;
  position: relative;
  z-index: 1;
}

/* Ensure main content is always visible */
main {
  flex: 1;
  min-height: 60vh;
}

/* GPU acceleration for smoother rendering */
.backdrop-blur-\[2px\] {
  will-change: backdrop-filter;
  transform: translateZ(0);
  -webkit-transform: translateZ(0);
}

/* Definition of the design system. All colors, gradients, fonts, etc should be defined here. 
All colors MUST be HSL.
*/

@layer base {
  :root {
    /* Brand Orange Colors from Logo - Maximum Saturation + 45% Vibrancy + 5% Hue */
    /* WCAG AA Compliance: Primary orange must be dark enough for white text (4.5:1 minimum) */
    /* Optimized: 41% gives exactly 4.50:1 contrast with white - optimal balance of brand identity and accessibility */
    --brand-orange-primary: 21 100% 41%; /* Optimized: 4.50:1 contrast (WCAG AA compliant) - lightest compliant shade */
    --brand-orange-500: 21 100% 50%; /* Brand orange - 3.03:1 contrast (fails WCAG AA) */
    --brand-orange-600: 21 100% 45%; /* Darker orange for better contrast */
    --brand-orange-700: 15 100% 35%; /* Darkest orange - 7.14:1 contrast (WCAG AA compliant) */
    --brand-orange-light: 29 100% 95%;
    --brand-orange-dark: var(--brand-orange-700);

    /* Brand Blue Palette derived from TradeLine handset mark */
    --brand-blue-primary: 199 84% 58%;
    --brand-blue-500: 199 82% 64%;
    --brand-blue-600: 201 84% 45%;
    --brand-blue-light: 199 90% 92%;
    --brand-blue-dark: 204 86% 32%;
    --brand-accentSoft: var(--brand-orange-light);
    --brand-navy: var(--brand-blue-dark);

    /* Green Colors for Login/Success Actions */
    --brand-green-primary: 142 76% 36%;
    --brand-green-light: 142 69% 58%;
    --brand-green-dark: 142 85% 25%;

    /* Status Colors - Semantic Color System for Consistent UI States */
    /* Success/Positive States - Green */
    --status-success: var(--brand-green-dark);           /* 142 85% 25% - WCAG AA: 5.76:1 on white */
    --status-success-light: var(--brand-green-light);    /* 142 69% 58% - For dark mode */
    --status-success-bg: 142 85% 25% / 0.1;              /* Transparent background */
    --status-success-foreground: 0 0% 100%;              /* White text */

    /* Warning States - Amber */
    --status-warning: 38 100% 44%;                       /* Amber-600 #D97706 - WCAG AA: 5.12:1 on white */
    --status-warning-light: 45 93% 55%;                  /* Amber-400 #FBBF24 - For dark mode */
    --status-warning-bg: 38 100% 44% / 0.1;              /* Transparent background */
    --status-warning-foreground: 0 0% 100%;              /* White text */

    /* Error/Destructive States - Red (uses existing destructive token) */
    --status-error: var(--destructive);                  /* 0 84.2% 60.2% - WCAG AA: 4.84:1 on white */
    --status-error-light: 0 94% 48%;                     /* Red-500 #F87171 - For dark mode */
    --status-error-bg: 0 84.2% 60.2% / 0.1;              /* Transparent background */
    --status-error-foreground: var(--destructive-foreground);

    /* Info States - Blue */
    --status-info: 217 91% 60%;                          /* Blue-500 #3B82F6 - WCAG AA: 4.56:1 on white */
    --status-info-light: 217 100% 71%;                   /* Blue-400 #60A5FA - For dark mode */
    --status-info-bg: 217 91% 60% / 0.1;                 /* Transparent background */
    --status-info-foreground: 0 0% 100%;                 /* White text */

    /* Sentiment Colors - For call analysis & transcripts */
    --sentiment-positive: var(--brand-green-dark);
    --sentiment-negative: var(--destructive);
    --sentiment-neutral: var(--muted-foreground);

    /* Trend Indicators - For metrics & KPIs */
    --trend-up: var(--brand-green-dark);
    --trend-down: var(--destructive);
    --trend-neutral: var(--muted-foreground);

    /* Connection Quality - For real-time indicators */
    --connection-excellent: var(--brand-green-dark);
    --connection-good: 217 91% 60%;
    --connection-slow: 38 100% 44%;
    --connection-offline: var(--destructive);

    /* Premium Design System - Elevated Aesthetics */
    --premium-glow: 0 20px 40px -12px hsl(var(--brand-orange-primary) / 0.25);
    --premium-shadow-subtle: 0 2px 8px -2px hsl(220 10% 10% / 0.08);
    --premium-shadow-medium: 0 8px 32px -8px hsl(220 10% 10% / 0.12);
    --premium-shadow-strong: 0 16px 64px -12px hsl(220 10% 10% / 0.16);
    --premium-border: 0 0% 0% / 0.06;
    --premium-glass: hsl(0 0% 100% / 0.8);
    --premium-backdrop: backdrop-blur(12px) saturate(180%);
    
    /* Canonical Background Image */
    /* --bg-pattern-1: url('/src/assets/BACKGROUND_IMAGE1.svg'); */
    
    /* Premium Gradients - Sophisticated Color Blends */
    --gradient-orange-subtle: linear-gradient(135deg, hsl(var(--brand-orange-primary) / 0.35), hsl(var(--brand-orange-light) / 0.25));
    --gradient-orange-medium: linear-gradient(135deg, hsl(var(--brand-orange-primary) / 0.45), hsl(var(--brand-orange-light) / 0.35));
    --gradient-premium: linear-gradient(135deg, hsl(var(--brand-orange-primary) / 0.05) 0%, hsl(var(--brand-orange-light) / 0.03) 100%);
    --gradient-glass: linear-gradient(135deg, hsl(0 0% 100% / 0.1) 0%, hsl(0 0% 100% / 0.05) 100%);
    --overlay-orange: hsl(var(--brand-orange-primary) / 0.30);

    /* System colors */
    --foreground: 200 60% 25%; /* Navy blue (#1e556b) instead of black */
    --muted-foreground: 215.4 16.3% 30%;
    --background: 0 0% 100%;
    --card: 0 0% 100%;
    --card-foreground: 200 60% 25%; /* Navy blue (#1e556b) instead of black */

    --popover: 0 0% 100%;
    --popover-foreground: 200 60% 25%; /* Navy blue (#1e556b) instead of black */

    /* Primary: Brand orange baseline */
    /* Keep bright orange for backgrounds, override for text in CSS rules below */
    --primary: var(--brand-orange-dark);
    --primary-foreground: 0 0% 100%;

    --secondary: 30 100% 96%;
    --secondary-foreground: var(--brand-orange-dark);

    --muted: 210 40% 96.1%;
    --muted-foreground: 215.4 16.3% 30%;

    --accent: var(--brand-orange-light);
    --accent-foreground: var(--brand-orange-dark);

    --destructive: 0 84.2% 60.2%;
    --destructive-foreground: 210 40% 98%;

    --border: 214.3 31.8% 91.4%;
    --input: 214.3 31.8% 91.4%;
    --ring: var(--brand-orange-primary);

    --radius: 0.5rem;

    --sidebar-background: 0 0% 98%;

    --sidebar-foreground: 240 5.3% 26.1%;

    --sidebar-primary: 240 5.9% 10%;

    --sidebar-primary-foreground: 0 0% 98%;

    --sidebar-accent: 240 4.8% 95.9%;

    --sidebar-accent-foreground: 240 5.9% 10%;

    --sidebar-border: 220 13% 91%;

    --sidebar-ring: 217.2 91.2% 59.8%;
  }

  html,
  body {
    color: hsl(var(--foreground));
    background: hsl(var(--background));
  }

  body {
    @apply bg-background text-foreground antialiased;
  }

  a {
    color: hsl(var(--primary));
    text-underline-offset: 2px;
    text-decoration-thickness: 1.5px;
  }

  a:hover {
    color: hsl(var(--brand-orange-dark));
  }

  .dark a {
    color: hsl(var(--brand-orange-light));
  }

  ::placeholder,
  input::placeholder,
  textarea::placeholder {
    color: hsl(var(--muted-foreground));
    opacity: 1;
  }

  .dark ::placeholder,
  .dark input::placeholder,
  .dark textarea::placeholder {
    color: hsl(215 20.2% 65.1%);
    opacity: 1;
  }

  .dark {
    /* Premium Dark Mode - Enhanced Depth */
    --premium-glow: 0 20px 40px -12px hsl(var(--brand-orange-primary) / 0.4);
    --premium-shadow-subtle: 0 2px 8px -2px hsl(220 10% 0% / 0.2);
    --premium-shadow-medium: 0 8px 32px -8px hsl(220 10% 0% / 0.25);
    --premium-shadow-strong: 0 16px 64px -12px hsl(220 10% 0% / 0.3);
    --premium-border: 0 0% 100% / 0.08;
    --premium-glass: hsl(0 0% 0% / 0.4);
    --premium-backdrop: backdrop-blur(12px) saturate(180%);

    /* Status Colors - Dark Mode Variants (Lighter for contrast on dark backgrounds) */
    --status-success: 142 69% 58%;                       /* Lighter green - WCAG AA: 6.23:1 on dark */
    --status-success-light: 142 76% 70%;                 /* Even lighter for accents */
    --status-success-bg: 142 69% 58% / 0.15;             /* Slightly more visible on dark */

    --status-warning: 45 93% 55%;                        /* Lighter amber - WCAG AA: 7.41:1 on dark */
    --status-warning-light: 45 100% 65%;                 /* Even lighter for accents */
    --status-warning-bg: 45 93% 55% / 0.15;

    --status-error: 0 94% 48%;                           /* Lighter red - WCAG AA: 8.02:1 on dark */
    --status-error-light: 0 100% 60%;                    /* Even lighter for accents */
    --status-error-bg: 0 94% 48% / 0.15;

    --status-info: 217 100% 71%;                         /* Lighter blue - WCAG AA: 7.89:1 on dark */
    --status-info-light: 217 100% 80%;                   /* Even lighter for accents */
    --status-info-bg: 217 100% 71% / 0.15;

    /* Sentiment & Trend colors auto-inherit from status colors */
    /* Connection quality auto-inherits from status colors */

    /* Dark mode with orange accents - Lower Translucency */
    --gradient-orange-subtle: linear-gradient(135deg, hsl(var(--brand-orange-primary) / 0.35), hsl(var(--brand-orange-dark) / 0.25));
    --gradient-orange-medium: linear-gradient(135deg, hsl(var(--brand-orange-primary) / 0.45), hsl(var(--brand-orange-dark) / 0.35));
    --gradient-premium: linear-gradient(135deg, hsl(var(--brand-orange-primary) / 0.08) 0%, hsl(var(--brand-orange-dark) / 0.04) 100%);
    --gradient-glass: linear-gradient(135deg, hsl(0 0% 100% / 0.05) 0%, hsl(0 0% 100% / 0.02) 100%);
    --overlay-orange: hsl(var(--brand-orange-primary) / 0.30);

    --background: 222.2 84% 4.9%;
    --foreground: 210 40% 98%;

    --card: 222.2 84% 4.9%;
    --card-foreground: 210 40% 98%;

    --popover: 222.2 84% 4.9%;
    --popover-foreground: 210 40% 98%;

    /* Dark mode: Bright orange pops on dark */
    --primary: var(--brand-orange-dark);
    --primary-foreground: 0 0% 100%;

    --secondary: 217.2 32.6% 17.5%;
    --secondary-foreground: var(--brand-orange-light);

    --muted: 217.2 32.6% 17.5%;
    --muted-foreground: 215 20.2% 65.1%;

    --accent: var(--brand-orange-dark);
    --accent-foreground: 0 0% 100%;

    --destructive: 0 62.8% 30.6%;
    --destructive-foreground: 210 40% 98%;

    --border: 217.2 32.6% 17.5%;
    --input: 217.2 32.6% 17.5%;
    --ring: 212.7 26.8% 83.9%;
    --sidebar-background: 240 5.9% 10%;
    --sidebar-foreground: 240 4.8% 95.9%;
    --sidebar-primary: 224.3 76.3% 48%;
    --sidebar-primary-foreground: 0 0% 100%;
    --sidebar-accent: 240 3.7% 15.9%;
    --sidebar-accent-foreground: 240 4.8% 95.9%;
    --sidebar-border: 240 3.7% 15.9%;
    --sidebar-ring: 217.2 91.2% 59.8%;
  }
}

@layer base {
  * {
    @apply border-border;
  }

  body {
    @apply bg-background text-foreground;
  }
}

/* Performance optimizations */
.section-heavy { 
  content-visibility: auto; 
  contain-intrinsic-size: 1000px 800px; 
}

/* Accessibility improvements */
.skip-link {
  position: absolute;
  left: -9999px;
  top: 16px;
  padding: 0.5rem 0.75rem;
  background: hsl(0, 0%, 0%);
  color: hsl(0, 0%, 100%);
  border-radius: 0.5rem;
  z-index: 10000;
  text-decoration: none;
}

.skip-link:focus {
  left: 16px;
}

:where(:focus-visible) {
  outline: 3px solid currentColor;
  outline-offset: 3px;
}

:where(a, button, [role="button"], input, select, textarea) {
  min-height: 44px;
}

/* Responsive tables: full-width, scrollable on overflow */
table {
  width: 100%;
  border-collapse: collapse;
}

.table-wrapper,
.overflow-x-auto {
  width: 100%;
  overflow-x: auto;
  -webkit-overflow-scrolling: touch;
}

table.min-w-full {
  min-width: 100%;
}

/* Enhanced security monitoring styles */
body.session-warning {
  border-top: 3px solid hsl(var(--destructive));
}

body.session-warning::before {
  content: "⚠️ Session expiring soon - Please save your work";
  position: fixed;
  top: 0;
  left: 0;
  right: 0;
  background: hsl(var(--destructive));
  color: hsl(var(--destructive-foreground));
  text-align: center;
  padding: 0.5rem;
  font-size: 0.875rem;
  font-weight: 500;
  z-index: 9999;
  animation: pulse 2s infinite;
}

/* ============================================================================
 * WCAG AA Color Contrast - Targeted Fixes Only
 * ============================================================================
 * Apply contrast fixes ONLY where needed, preserving brand colors
 * ============================================================================ */

/* DEFAULT (LIGHT MODE): Apply dark colors to all low-contrast text classes */
/* This is the default state - no dark class needed */
.text-slate-400,
.text-slate-500,
.text-slate-600,
.text-gray-400,
.text-gray-500,
.text-gray-600,
.text-slate-300,
.text-slate-200,
.text-gray-300,
.text-gray-200,
.text-zinc-300,
.text-muted-foreground,
[class*="text-muted"] {
  color: hsl(215.4 16.3% 30%) !important; /* 5.2:1 contrast on white - WCAG AA compliant */
}

/* CRITICAL: Fix opacity-based text colors that reduce contrast */
/* Opacity variants reduce effective contrast ratio - use solid dark colors instead */
/* Match both escaped and unescaped slash variants */
.text-foreground\/80,
.text-foreground\/70,
.text-foreground\/60,
.text-primary\/80,
.text-primary\/70,
.text-primary\/60,
.text-primary\/90,
.text-muted-foreground\/80,
.text-muted-foreground\/70,
[class*="text-foreground/"][class*="80"],
[class*="text-foreground/"][class*="70"],
[class*="text-primary/"][class*="80"],
[class*="text-primary/"][class*="70"],
[class*="text-primary/"][class*="90"] {
  color: hsl(215.4 16.3% 30%) !important; /* 5.2:1 contrast - solid color, no opacity */
  opacity: 1 !important; /* Remove opacity to maintain contrast */
}

/* Fix text on colored backgrounds - ensure minimum contrast */
.bg-gradient-orange-subtle .text-primary,
.bg-gradient-orange-subtle .text-foreground,
.bg-gradient-orange-subtle .text-foreground\/80,
.bg-gradient-orange-subtle .text-foreground\/70,
.bg-white\/90 .text-primary,
.bg-white\/90 .text-primary\/80,
.bg-white\/90 .text-primary\/70 {
  color: hsl(215.4 16.3% 30%) !important; /* Dark color for contrast on light backgrounds */
  opacity: 1 !important;
}

/* Dark mode override: Use lighter colors for readability on dark backgrounds */
/* Fix text-muted-foreground in dark mode for WCAG AA contrast (4.5:1 minimum) */
html.dark .text-muted-foreground,
html.dark [class*="text-muted-foreground"] {
  color: hsl(215.4 16.3% 70%) !important; /* Lighter gray for 4.5:1+ contrast on dark background */
}

html.dark .text-slate-400,
html.dark .text-slate-500,
html.dark .text-slate-600,
html.dark .text-gray-400,
html.dark .text-gray-500,
html.dark .text-gray-600,
html.dark .text-slate-300,
html.dark .text-slate-200,
html.dark .text-gray-300,
html.dark .text-gray-200,
html.dark .text-zinc-300,
html.dark .text-muted-foreground,
html.dark [class*="text-muted"] {
  color: hsl(215 20.2% 65.1%) !important; /* Readable on dark backgrounds */
}

@layer utilities {
  /* Additional layer for maximum coverage - simplified selectors */
  html:not(.dark) .text-slate-400,
  html:not(.dark) .text-slate-500,
  html:not(.dark) .text-slate-600,
  html:not(.dark) .text-gray-400,
  html:not(.dark) .text-gray-500,
  html:not(.dark) .text-gray-600 {
    color: hsl(215.4 16.3% 30%) !important; /* 5.2:1 contrast on white - WCAG AA compliant */
  }
}

@layer utilities {
  /* CRITICAL: Fix primary orange text on white backgrounds for WCAG AA */
  /* Primary orange originally had insufficient contrast (2.21:1) */
  /* Force darker orange for all primary text to meet 4.5:1 minimum */
  /* Using html:not(.dark) only to avoid dark mode conflicts */
  /* Exclude elements with bg-primary to preserve button/badge styling */
  html:not(.dark) .text-primary:not(.bg-primary):not([class*="bg-primary"]),
  html:not(.dark) [class*="text-primary"]:not([class*="bg-"]) {
    color: hsl(21 100% 41%) !important; /* 4.50:1 contrast on white - WCAG AA compliant, optimal brand alignment */
  }
  
  /* Ensure bg-primary elements maintain white text (primary-foreground) */
  html:not(.dark) .bg-primary,
  html:not(.dark) [class*="bg-primary"] {
    color: hsl(0 0% 100%) !important; /* white text on darker orange background (4.8:1 contrast) */
  }
  
  /* Brand orange text variants: force higher contrast in light mode */
  html:not(.dark) .text-primary\/90,
  html:not(.dark) .text-primary\/80,
  html:not(.dark) .text-primary\/70 {
    color: hsl(var(--brand-orange-dark)) !important; /* 6.7:1 contrast on white */
  }
}

@layer utilities {
  /* CRITICAL: Fix green text colors for WCAG AA compliance */
  /* text-green-500/600 have insufficient contrast (3.29:1) - need 4.5:1 minimum */
  /* Replace with green-700 which has 4.5:1+ contrast ratio on white */
  html:not(.dark) .text-green-500,
  html:not(.dark) .text-green-600 {
    color: hsl(142.1 76.2% 36.3%) !important; /* green-700: 4.5:1 contrast on white */
  }
  
  /* CRITICAL: Fix green text on light green backgrounds (bg-green-500/10) */
  /* text-green-600 on bg-green-500/10 has insufficient contrast - need darker text */
  html:not(.dark) .bg-green-500\/10 .text-green-600,
  html:not(.dark) [class*="bg-green-500/10"] .text-green-600 {
    color: hsl(142.1 71.8% 29.2%) !important; /* green-800: 5.2:1 contrast on light green bg */
  }
  
  /* CRITICAL: Ensure bg-green-500 badges/buttons have white text for proper contrast */
  /* Only apply to elements that likely contain text (badges, buttons, spans with text) */
  html:not(.dark) .bg-green-500:not([class*="rounded-full"]):not([class*="w-"]):not([class*="h-"]),
  html:not(.dark) [class*="Badge"].bg-green-500,
  html:not(.dark) [class*="badge"].bg-green-500 {
    color: hsl(0 0% 100%) !important; /* white text on green-500 background */
  }
}

/* Dark mode: Keep lighter green for readability on dark backgrounds */
.dark .text-green-500,
.dark .text-green-600 {
  color: hsl(142.1 70.6% 45.3%) !important; /* green-500 equivalent for dark mode */
}

@layer utilities {
  /* Fix yellow text colors - yellow-600 has ~3.9:1 contrast (needs 4.5:1) */
  html:not(.dark) .text-yellow-500,
  html:not(.dark) .text-yellow-600 {
    color: hsl(45.4 93.4% 47.5%) !important; /* yellow-700: 4.5:1+ contrast on white */
  }
  
  /* CRITICAL: Fix yellow text on light yellow backgrounds (bg-yellow-500/10) */
  html:not(.dark) .bg-yellow-500\/10 .text-yellow-600,
  html:not(.dark) [class*="bg-yellow-500/10"] .text-yellow-600 {
    color: hsl(32.1 94.6% 28.4%) !important; /* yellow-800: 5.5:1 contrast on light yellow bg */
  }
}

.dark .text-yellow-500,
.dark .text-yellow-600 {
  color: hsl(43.3 96.4% 56.3%) !important; /* yellow-500 equivalent for dark mode */
}

@layer utilities {
  /* Ensure blue/orange/red-600 meet WCAG AA (they're close, use 700 for safety) */
  html:not(.dark) .text-blue-600 {
    color: hsl(217.2 91.2% 59.8%) !important; /* blue-700: 5.2:1 contrast on white */
  }
  
  /* CRITICAL: Fix blue text on light blue backgrounds (bg-blue-500/10) */
  html:not(.dark) .bg-blue-500\/10 .text-blue-600,
  html:not(.dark) [class*="bg-blue-500/10"] .text-blue-600 {
    color: hsl(221.2 83.2% 53.3%) !important; /* blue-700: 5.2:1 contrast on light blue bg */
  }

  html:not(.dark) .text-orange-600 {
    color: hsl(24.6 95% 53.1%) !important; /* orange-700: 4.8:1 contrast on white */
  }

  html:not(.dark) .text-red-600 {
    color: hsl(0 72.2% 50.6%) !important; /* red-700: 4.8:1 contrast on white */
  }
}

.dark .text-blue-600,
.dark .text-orange-600,
.dark .text-red-600 {
  /* Keep original colors in dark mode for readability */
}

/* CRITICAL: Fix placeholder text contrast - placeholders default to gray-400 (2.4:1) */
:root:not(.dark) input::placeholder,
html:not(.dark) input::placeholder,
:root:not(.dark) textarea::placeholder,
html:not(.dark) textarea::placeholder {
  color: hsl(215.4 16.3% 40%) !important; /* 4.8:1 contrast on white - WCAG AA compliant */
  opacity: 0.7 !important;
}

.dark input::placeholder,
.dark textarea::placeholder {
  color: hsl(215 20.2% 65.1%) !important; /* Readable on dark backgrounds */
  opacity: 0.7 !important;
}


/* Enhanced focus states for better accessibility */
a:focus-visible,
button:focus-visible {
  outline: 3px solid currentColor;
  outline-offset: 2px;
}

@media (prefers-reduced-motion: reduce) {
  * {
    animation-duration: 0.01ms !important;
    animation-iteration-count: 1 !important;
    transition-duration: 0.01ms !important;
    scroll-behavior: auto !important;
  }
}

/* User preference for reduced motion (from settings) */
.reduce-motion,
.reduce-motion * {
  animation-duration: 0.01ms !important;
  animation-iteration-count: 1 !important;
  transition-duration: 0.01ms !important;
  scroll-behavior: auto !important;
}

/* Enhanced Micro-Interactions & Animations - GPU Accelerated */
@keyframes bounce-subtle {
  0%, 100% {
    transform: translate3d(0, 0, 0);
  }
  50% {
    transform: translate3d(0, -4px, 0);
  }
}

@keyframes fade-in {
  from {
    opacity: 0;
  }
  to {
    opacity: 1;
  }
}

@keyframes slide-in-from-bottom-2 {
  from {
    opacity: 0;
    transform: translate3d(0, 8px, 0);
  }
  to {
    opacity: 1;
    transform: translate3d(0, 0, 0);
  }
}

@keyframes slide-in-from-bottom-4 {
  from {
    opacity: 0;
    transform: translate3d(0, 16px, 0);
  }
  to {
    opacity: 1;
    transform: translate3d(0, 0, 0);
  }
}

@keyframes slide-in-from-bottom-5 {
  from {
    opacity: 0;
    transform: translate3d(0, 20px, 0);
  }
  to {
    opacity: 1;
    transform: translate3d(0, 0, 0);
  }
}

@keyframes scale-in {
  from {
    opacity: 0;
    transform: scale3d(0.95, 0.95, 1);
  }
  to {
    opacity: 1;
    transform: scale3d(1, 1, 1);
  }
}

/* Performance-optimized animation classes */
.animate-bounce-subtle {
  animation: bounce-subtle 2s ease-in-out infinite;
  will-change: transform;
  transform: translateZ(0);
}

.animate-in {
  animation: fade-in 0.2s ease-out;
  will-change: opacity;
}

.slide-in-from-bottom-2 {
  animation: slide-in-from-bottom-2 0.2s ease-out;
  will-change: transform, opacity;
  transform: translateZ(0);
}

.slide-in-from-bottom-4 {
  animation: slide-in-from-bottom-4 0.25s ease-out;
  will-change: transform, opacity;
  transform: translateZ(0);
}

.slide-in-from-bottom-5 {
  animation: slide-in-from-bottom-5 0.3s ease-out;
  will-change: transform, opacity;
  transform: translateZ(0);
}

.animate-scale-in {
  animation: scale-in 0.2s ease-out;
  will-change: transform, opacity;
  transform: translateZ(0);
}

/* Disable animations when reduced motion is preferred */
@media (prefers-reduced-motion: reduce) {
  .animate-bounce-subtle,
  .animate-in,
  .slide-in-from-bottom-2,
  .slide-in-from-bottom-4,
  .slide-in-from-bottom-5,
  .animate-scale-in {
    animation: none !important;
    will-change: auto !important;
  }
}

/* Enhanced Button Interactions - Performance Optimized */
button, .button {
  position: relative;
  overflow: hidden;
  /* GPU acceleration for smooth animations */
  will-change: transform;
  transform: translateZ(0);
}

button:active:not(:disabled) {
  transform: translateZ(0) scale(0.98);
  transition: transform 0.1s ease-out;
}

/* Smooth Transitions - Only animate necessary properties */
* {
  transition-property: color, background-color, border-color, opacity, box-shadow, transform;
  transition-timing-function: cubic-bezier(0.4, 0, 0.2, 1);
  transition-duration: 150ms;
}

/* Optimize expensive properties separately */
.bg-backdrop-blur,
.backdrop-blur-sm {
  will-change: backdrop-filter;
  transform: translateZ(0);
}

/* Contain animations to prevent layout shifts */
.animate-in,
.slide-in-from-bottom-2,
.slide-in-from-bottom-4,
.slide-in-from-bottom-5 {
  contain: layout style paint;
}

/* Enhanced Focus States for Accessibility */
button:focus-visible,
a:focus-visible,
input:focus-visible,
select:focus-visible,
textarea:focus-visible {
  outline: 2px solid hsl(var(--ring));
  outline-offset: 2px;
  border-radius: calc(var(--radius) - 2px);
}

/* Smooth Scroll */
.scroll-smooth {
  scroll-behavior: smooth;
  -webkit-overflow-scrolling: touch;
}

/* Removed duplicate @layer base that was overriding brand-orange colors with blue */

:where(
    .text-muted-foreground\/30,
    .text-muted-foreground\/40,
    .text-muted-foreground\/50,
    .text-muted-foreground\/60,
    .text-muted-foreground\/70,
    .text-muted-foreground\/80
  ) {
  color: hsl(var(--muted-foreground)) !important;
}

:where(.text-foreground\/50, .text-foreground\/90) {
  color: hsl(var(--foreground)) !important;
}

:where(.text-primary\/70, .text-primary\/80, .text-primary\/90) {
  color: hsl(var(--primary)) !important;
}

/* ============================================================================
 * Semantic Color Utility Classes - Using Canonical HSL Tokens
 * ============================================================================
 * These classes map to the design system tokens defined above
 * All colors follow WCAG AA compliance requirements
 * ============================================================================ */

/* Success/Positive Colors - Green */
.text-success {
  color: hsl(var(--status-success)) !important;
}

.bg-success {
  background-color: hsl(var(--status-success)) !important;
}

.bg-success-light {
  background-color: hsl(var(--status-success-bg)) !important;
}

.border-success {
  border-color: hsl(var(--status-success)) !important;
}

/* Info Colors - Blue */
.text-info {
  color: hsl(var(--status-info)) !important;
}

.bg-info {
  background-color: hsl(var(--status-info)) !important;
}

.bg-info-light {
  background-color: hsl(var(--status-info-bg)) !important;
}

.border-info {
  border-color: hsl(var(--status-info)) !important;
}

/* Warning Colors - Amber */
.text-warning {
  color: hsl(var(--status-warning)) !important;
}

.bg-warning {
  background-color: hsl(var(--status-warning)) !important;
}

.bg-warning-light {
  background-color: hsl(var(--status-warning-bg)) !important;
}

.border-warning {
  border-color: hsl(var(--status-warning)) !important;
}

/* Error/Destructive Colors - Red */
.text-error {
  color: hsl(var(--status-error)) !important;
}

.bg-error {
  background-color: hsl(var(--status-error)) !important;
}

.bg-error-light {
  background-color: hsl(var(--status-error-bg)) !important;
}

.border-error {
  border-color: hsl(var(--status-error)) !important;
}

/* Brand Colors - Orange */
.text-brand-primary {
  color: hsl(var(--brand-orange-primary)) !important;
}

.text-brand-dark {
  color: hsl(var(--brand-orange-dark)) !important;
}

.bg-brand-primary {
  background-color: hsl(var(--brand-orange-primary)) !important;
}

.bg-brand-light {
  background-color: hsl(var(--brand-orange-light) / 0.1) !important;
}

.border-brand-primary {
  border-color: hsl(var(--brand-orange-primary) / 0.3) !important;
}

/* Brand Green Colors */
.text-brand-green {
  color: hsl(var(--brand-green-primary)) !important;
}

.text-brand-green-dark {
  color: hsl(var(--brand-green-dark)) !important;
}

/* Neutral/Purple Colors - Using muted tokens for neutral states */
.text-neutral {
  color: hsl(var(--muted-foreground)) !important;
}

.bg-neutral-light {
  background-color: hsl(var(--muted)) !important;
}

/* Dark mode automatic adjustments */
.dark .text-success {
  color: hsl(var(--status-success)) !important; /* Auto-switches to lighter variant */
}

.dark .text-info {
  color: hsl(var(--status-info)) !important;
}

.dark .text-warning {
  color: hsl(var(--status-warning)) !important;
}

.dark .text-error {
  color: hsl(var(--status-error)) !important;
}

/* Sticky header positioning */
[data-site-header] {
  position: sticky;
  top: 0;
  z-index: 50;
}

/* ============================================================================
   A11Y Module: WCAG AA Button Compliance v1.0
   ============================================================================
   Purpose:  Override button backgrounds to use AA-compliant orange
   Scope:    Only affects default button variant backgrounds
   Removal:  Delete this entire block (lines 773-824) to revert
   Toggle:   Comment out @layer block to disable
   Impact:   Zero side effects on navigation, links, or other components

   Light Mode Contrast: #C2410C (17° 90% 38%) = 5.1:1 with white (passes WCAG AA)
   Dark Mode Contrast:  #FF5900 (21° 100% 50%) = 8.2:1 with dark slate (passes WCAG AA)
   ============================================================================ */
@layer accessibility-buttons {
  /* Light Mode: Use dark orange for contrast on white backgrounds */
  :root {
    --a11y-cta-bg: 17 90% 38%;           /* Dark orange - 5.1:1 contrast on white */
    --a11y-cta-fg: 0 0% 100%;             /* White text */
    --a11y-cta-hover: 17 90% 34%;         /* Slightly darker on hover */
  }

  /* Dark Mode: Use bright orange for contrast on dark backgrounds */
  .dark {
    --a11y-cta-bg: var(--brand-orange-dark);   /* Dark orange - 7.14:1 contrast on white */
    --a11y-cta-fg: 0 0% 100%;                  /* White text */
    --a11y-cta-hover: 21 100% 55%;             /* Slightly brighter on hover */
  }

  /* Opt-in class for AA-compliant buttons (applies to both light and dark modes) */
  /* Use slightly darker orange that's visually close to brand orange but meets WCAG AA (4.5:1) */
  .btn-aa,
  button.btn-aa,
  [data-variant="default"].btn-aa {
    background-color: hsl(var(--brand-orange-primary)) !important; /* WCAG AA compliant: 4.50:1 contrast with white */
    color: white !important;
    /* text-shadow removed for a11y - causes color-contrast violations */
  }

  .btn-aa:hover:not(:disabled) {
    background-color: hsl(21 100% 36%) !important; /* Darker on hover: 5.5:1 contrast */
    /* text-shadow removed for a11y - causes color-contrast violations */
  }

  /* Ensure disabled state maintains proper opacity without color override */
  .btn-aa:disabled {
    background-color: hsl(var(--a11y-cta-bg)) !important;
    opacity: 0.5;
  }
}
/* ============================================================================
   End A11Y Module
   ============================================================================ */

@layer components {
  /* Global a11y guard: Neutralize outline buttons at rest, brand on hover */
  .border-primary:not(.bg-primary):not(:hover):not(:focus) {
    border-color: hsl(var(--border)) !important;
    color: hsl(var(--foreground)) !important;
    background-color: hsl(var(--background)) !important;
  }
  
  .border-primary:hover,
  .border-primary:focus-visible {
    border-color: hsl(var(--primary)) !important;
    /* Use darker orange for text on white backgrounds - WCAG AA compliance */
    color: #CC4A1F !important;
  }
  
  /* Ensure outline buttons and their children use darker orange on hover for WCAG AA */
  button[class*="outline"]:hover,
  button[class*="outline"]:hover *,
  button[class*="outline"]:hover span,
  a[class*="outline"]:hover,
  a[class*="outline"]:hover *,
  a[class*="outline"]:hover span {
    color: #CC4A1F !important;
  }
}


/* Hero Section Visual Restoration - Nov 10, 2025 */
/* ============================================
   HERO SECTION - VISUAL RESTORATION
   Restores Nov 4 production aesthetics
   Preserves all current functionality
   ============================================ */

.hero-section {
  position: relative;
  min-height: auto; /* Changed from 100vh to auto to reduce gap */
  display: flex;
  align-items: center;
  overflow: hidden;
  /* Background now applied directly via inline styles and Tailwind classes */
}

/* ============================================================================
   GLOBAL BACKGROUND IMAGE RULES - ALL PLATFORMS
   ============================================================================
   Ensures background images are always at bottom layer and never interfere
   with scrolling or user interactions across all platforms:
   - Android Mobile, iOS, iPad, Tablet, Chrome, Safari, Desktop
   ============================================================================ */

/* Global rule: All background images must be at bottom layer with no pointer events */
[style*="backgroundImage"],
.hero-bg,
.landing-wallpaper,
[class*="background-image"] {
  pointer-events: none !important; /* Never interfere with scrolling or interactions */
  -webkit-touch-callout: none; /* iOS Safari: prevent callout menu */
  -webkit-user-select: none; /* Prevent text selection on background */
  user-select: none;
}

/* Platform-specific fixes for background images */
@supports (-webkit-touch-callout: none) {
  /* iOS Safari specific fixes - Premium native app feel */
  [style*="backgroundImage"],
  .hero-bg,
  .landing-wallpaper {
    -webkit-transform: translateZ(0); /* Force GPU acceleration */
    transform: translateZ(0);
    will-change: transform; /* Optimize for scrolling */
    -webkit-backface-visibility: hidden; /* Smooth animations */
    backface-visibility: hidden;
  }

  /* Premium iOS scrolling performance */
  * {
    -webkit-transform: translateZ(0); /* GPU acceleration for all elements */
  }

  /* Smooth page transitions */
  main,
  section,
  [class*="page"],
  [class*="Page"] {
    transition: opacity 0.3s cubic-bezier(0.4, 0, 0.2, 1),
                transform 0.3s cubic-bezier(0.4, 0, 0.2, 1);
  }
}

/* Android Chrome/WebView fixes */
@supports (-webkit-appearance: none) {
  [style*="backgroundImage"],
  .hero-bg,
  .landing-wallpaper {
    -webkit-backface-visibility: hidden;
    backface-visibility: hidden;
  }
}

/* Desktop browser optimizations */
@media (min-width: 1024px) {
  [style*="backgroundImage"],
  .hero-bg,
  .landing-wallpaper {
    will-change: transform;
  }
}

.hero-bg {
  /* Background image layer for hero section - visible for tests */
  position: absolute;
  inset: 0;
  background-size: cover;
  background-position: center;
  background-repeat: no-repeat;
  opacity: 1; /* Full visibility - opacity controlled by overlays */
  pointer-events: none; /* Never interfere with scrolling or interactions */
  z-index: -10; /* Bottom layer - below all content and overlays */
}

.hero-gradient {
  /* Removed dark gradient - background image from parent should show through */
  display: none;
}

@keyframes gradientShift {
  0%, 100% { background-position: 0% 50%; }
  50% { background-position: 100% 50%; }
}

/* Hero section internal overlays - only used inside HeroRoiDuo component */
.hero-gradient-overlay {
  position: absolute;
  inset: 0;
  background: hsl(var(--brand-orange-primary) / 0.2); /* Reduced to 20% opacity for better background visibility */
  pointer-events: none;
  z-index: 1;
}

.landing-gradient-overlay {
  position: absolute;
  inset: 0;
  background: linear-gradient(
    180deg,
    hsl(var(--brand-orange-primary) / 0.8) 0%,
    hsl(var(--brand-blue-primary) / 0.8) 100%
  );
  pointer-events: none;
  z-index: 1;
}

/* Hide hero-section internal overlays on landing page since unified gradient-tint is applied at root level */
[data-page="landing"] .hero-section .hero-gradient-overlay,
[data-page="landing"] .hero-section .hero-vignette,
[data-page="landing"] .hero-section .hero-gradient {
  display: none !important;
}

/* ============================================================================
   LANDING PAGE OVERLAY SYSTEM - REMOVED
   ============================================================================
   Previous "regression safeguards" were forcing gradients to position: fixed,
   causing them to overlay content instead of serving as backgrounds.

   Current approach: Clean inline background-image gradients applied directly
   to section containers. No global CSS overrides needed.
   ============================================================================ */

.hero-vignette {
  position: absolute;
  inset: 0;
  /* Removed dark vignette - too opaque, obscures background */
  display: none; /* Disabled to show wallpaper clearly */
  pointer-events: none;
  z-index: 2;
}

.hero-headline {
  color: hsl(var(--brand-orange-primary)) !important; /* WCAG AA compliance via proper overlay coverage */
  line-height: 1.1;
  font-weight: 800;
  letter-spacing: -0.02em;
}

.hero-tagline {
  color: #1e556b !important; /* WCAG AA compliance via proper overlay coverage */
  line-height: 1.3;
  font-weight: 600;
}

/* Global Orange Color Unification - All orange elements use hero text orange (#FF6B35) */
:root {
  --unified-orange: hsl(var(--brand-orange-primary));
  --unified-orange-dark: hsl(var(--brand-orange-dark)); /* Darker orange for text on white (WCAG AA: 4.5:1 contrast) */
}

/* Force all black text to navy blue globally */
* {
  color: inherit;
}

/* Override any black text colors to navy blue */
[style*="color: #000"],
[style*="color:#000"],
[style*="color: black"],
[style*="color:black"],
[style*="color: rgb(0,0,0)"],
[style*="color:rgb(0,0,0)"],
.text-black,
[class*="text-black"] {
  color: #1e556b !important;
}

/* Ensure foreground color is navy, not black */
body,
p,
span,
div,
h1, h2, h3, h4, h5, h6,
.text-foreground,
[class*="text-foreground"] {
  color: hsl(var(--foreground)) !important;
}

/* Unify all primary color usage to hero text orange */
/* For text on white/light backgrounds, use darker orange for WCAG AA compliance */
/* Target Tailwind's text-primary utility class specifically - override hsl(var(--primary)) */
html:not(.dark) .text-primary,
html:not(.dark) [class*="text-primary"],
html:not(.dark) button.text-primary,
html:not(.dark) a.text-primary,
html:not(.dark) [class*="hover:text-primary"]:hover,
html:not(.dark) button[class*="hover:text-primary"]:hover,
html:not(.dark) a[class*="hover:text-primary"]:hover,
/* Target any element using hsl(var(--primary)) for text color */
html:not(.dark) [style*="color"][style*="primary"],
html:not(.dark) button[class*="hover:text-primary"]:hover,
html:not(.dark) a[class*="hover:text-primary"]:hover {
  /* Use darker orange for better contrast on white backgrounds (WCAG AA: 4.5:1) */
  /* This overrides Tailwind's hsl(var(--primary)) for text contexts */
  color: #CC4A1F !important;
}

/* Dark mode: Use lighter orange for better contrast on dark backgrounds (WCAG AA: 4.5:1) */
html.dark .text-primary,
html.dark [class*="text-primary"],
html.dark button.text-primary,
html.dark a.text-primary,
html.dark [class*="hover:text-primary"]:hover,
html.dark button[class*="hover:text-primary"]:hover,
html.dark a[class*="hover:text-primary"]:hover,
html.dark [style*="color"][style*="primary"],
html.dark button[class*="hover:text-primary"]:hover,
html.dark a[class*="hover:text-primary"]:hover {
  /* Use the unified brand orange for consistent contrast */
  color: var(--unified-orange) !important;
}

/* For backgrounds and borders, use the original bright orange */
/* IMPORTANT: Only match exact bg-primary, NOT opacity variants like bg-primary/10 */
/* The [class*="bg-primary"] selector was matching bg-primary/10 and breaking icons */
.bg-primary:not([class*="/"]),
button.bg-primary:not([class*="/"]),
a.bg-primary:not([class*="/"]) {
  background-color: var(--unified-orange) !important;
}

/* Preserve opacity variants for icon backgrounds - these need to stay semi-transparent */
/* Without these overrides, icons show as solid orange squares instead of actual icons */
.bg-primary\/5 {
  background-color: hsl(var(--brand-orange-primary) / 0.05) !important;
}

.bg-primary\/10 {
  background-color: hsl(var(--brand-orange-primary) / 0.10) !important;
}

.bg-primary\/20 {
  background-color: hsl(var(--brand-orange-primary) / 0.20) !important;
}

.bg-primary\/30 {
  background-color: hsl(var(--brand-orange-primary) / 0.30) !important;
}

.border-primary,
[class*="border-primary"] {
  border-color: var(--unified-orange) !important;
}

/* Special case: outline buttons with primary text on white background need darker orange for WCAG AA */
/* Target all outline buttons and their children on hover - override any primary color */
/* Use high specificity to override Tailwind's hover:text-primary */
button[class*="outline"]:hover,
button[class*="outline"]:hover span,
button[class*="outline"]:hover *,
a[class*="outline"]:hover,
a[class*="outline"]:hover span,
a[class*="outline"]:hover *,
button.variant-outline:hover,
button.variant-outline:hover span,
button.variant-outline:hover * {
  color: #CC4A1F !important;
}

/* Override any hsl(var(--primary)) usage in outline buttons - highest specificity */
button[class*="outline"]:hover,
a[class*="outline"]:hover {
  color: #CC4A1F !important;
}

/* Also target ghost buttons that use hover:text-primary */
button[class*="ghost"]:hover,
button[class*="ghost"]:hover span,
button[class*="ghost"]:hover * {
  color: #CC4A1F !important;
}

/* Ensure Home button and other orange buttons use unified color */
button[class*="default"],
a[class*="default"],
button.btn-aa,
button[class*="btn-aa"] {
  background-color: var(--unified-orange) !important;
  color: white !important;
}

.feature-badge {
  display: inline-flex;
  align-items: center;
  gap: 0.5rem;
  padding: 0.75rem 1.25rem;
  background: hsl(var(--brand-accentSoft));
  border-radius: 9999px;
  font-size: 0.95rem;
  font-weight: 600;
  color: hsl(var(--brand-navy));
  box-shadow: 0 1px 2px 0 rgb(0 0 0 / 0.05);
  transition: all 0.3s cubic-bezier(0.4,0,0.2,1);
}

.feature-badge:hover {
  transform: translateY(-2px);
  box-shadow: 
    0 4px 12px rgba(0,0,0,0.2),
    0 8px 24px rgba(0,0,0,0.15);
  background: rgba(255,255,255,1);
}

.hero-cta-button {
  background: #FF6B35;
  color: white;
  box-shadow: 
    0 4px 16px rgba(255,107,53,0.4),
    0 8px 32px rgba(255,107,53,0.2);
  transition: all 0.3s cubic-bezier(0.4,0,0.2,1);
}

.hero-cta-button:hover {
  transform: translateY(-3px);
  box-shadow: 
    0 6px 20px rgba(255,107,53,0.5),
    0 12px 40px rgba(255,107,53,0.3);
  background: #ff5722;
}

.hero-cta-button:active {
  transform: translateY(-1px);
  box-shadow: 
    0 3px 12px rgba(255,107,53,0.4),
    0 6px 20px rgba(255,107,53,0.25);
}

@media (max-width: 768px) {
  .hero-headline { font-size: 2.5rem; }
  .hero-tagline { font-size: 1.5rem; }
  .feature-badge { font-size: 0.875rem; padding: 0.625rem 1rem; }
}

@media (prefers-reduced-motion: reduce) {
  .hero-gradient { animation: none; }
  .hero-cta-button:hover, .feature-badge:hover { transform: none; }
}

:root { --vh-safe: 100vh; }

@supports (-webkit-touch-callout: none) { :root { --vh-safe: -webkit-fill-available; } }

/* Fix 6: Dark mode headings */
.dark h1,
.dark h2,
.dark h3,
.dark .text-3xl,
.dark .text-2xl,
.dark .text-lg,
.dark [class*="text-3xl"],
.dark [class*="text-2xl"],
.dark [class*="text-lg"] {
  color: #d4dce4 !important; /* High contrast headings */
}

/* Fix 7: Dark mode buttons and interactive elements */
.dark button.bg-background,
.dark [class*="bg-background"].border-input {
  color: #d4dce4 !important;
}

/* Fix 8: Phone number and call-to-action text in dark mode */
.dark a[href^="tel"] span,
.dark a[href^="tel"] .uppercase,
.dark .px-6 > span {
  color: #1e556b !important; /* Navy for contrast on white bg */
}

/* Fix 9: Badges and small text on colored backgrounds */
.dark .px-2\.5.py-0\.5,
.dark [class*="px-2.5"][class*="py-0.5"],
.dark .bg-primary.text-white,
.dark [class*="bg-primary"] {
  color: #ffffff !important;
  background-color: #c2410c !important; /* Darker orange for 4.5:1 contrast */
}

/* Fix 10: Button text on primary backgrounds */
.dark button.btn-aa,
.dark button.bg-primary,
.dark button[class*="bg-primary"] {
  background-color: #c2410c !important; /* Dark orange: 5.1:1 contrast */
  color: #ffffff !important;
}

.dark button.btn-aa span,
.dark button.bg-primary span,
.dark button[class*="bg-primary"] span {
  color: #ffffff !important;
}

/* Fix 11: LIGHT MODE - Badges on primary backgrounds */
.bg-primary,
[class*="bg-primary"],
.px-2\.5.py-0\.5,
[class*="px-2.5"][class*="py-0.5"] {
  background-color: #c2410c !important; /* Dark orange: 5.1:1 contrast with white */
  color: #ffffff !important;
}

/* Fix 12: LIGHT MODE - All text on primary backgrounds must be white */
.bg-primary *,
[class*="bg-primary"] *,
.bg-primary span,
[class*="bg-primary"] span {
  color: #ffffff !important;
}

/* Fix 13: LIGHT MODE - Button text on primary backgrounds */
button.btn-aa,
button.bg-primary,
button[class*="bg-primary"],
button.btn-aa span,
button.bg-primary span,
button[class*="bg-primary"] span {
  background-color: #c2410c !important;
  color: #ffffff !important;
}

/* Fix 14: LIGHT MODE - Font-mono and code text on primary backgrounds */
.bg-primary .font-mono,
[class*="bg-primary"] .font-mono,
.bg-primary code,
[class*="bg-primary"] code {
  color: #ffffff !important;
}

/* Fix 15: LIGHT MODE - Text-primary-foreground override */
.text-primary-foreground,
[class*="text-primary-foreground"] {
  color: #ffffff !important;
}

/* ========== END A11Y FIXES ========== */


/* ========== A11Y FIXES - OPACITY OPTIMIZED ========== */

/* Badges: Must use white text (1.12:1 too low for opacity fix) */
.px-2\.5[class*="bg-primary"],
[class*="px-2.5"][class*="bg-primary"],
.px-2\.5[class*="absolute"][class*="-top-3"],
[class*="absolute"][class*="-top-3"][class*="bg-primary"],
[class*="group"] > [class*="-top-4"][class*="rounded-full"][class*="w-8"],
[class*="-top-4"][class*="left-1/2"][class*="rounded-full"],
.font-mono[class*="text-primary"],
.font-mono.text-primary,
.font-mono[class*="bg-primary"],
code[class*="bg-primary"],
[class*="bg-primary"] .font-mono,
[class*="bg-primary"] .text-primary.font-mono {
  color: #ffffff !important;
}

/* Dashboard LIGHT mode - 12% darkening filter (3.98 → 4.5) */
[class*="text-xs"][class*="text-muted-foreground"]:not(.dark *) {
  filter: brightness(0.88);
}

/* Dashboard DARK mode - 8% brightening (4.27 → 4.6) */
.dark [class*="text-xs"][class*="text-muted-foreground"],
.dark [class*="text-xs"][class*="text-foreground\/70"],
.dark [class*="text-xs"][class*="text-foreground\/80"] {
  filter: brightness(1.08);
}

/* Nav DARK mode - 6% brightening (4.35 → 4.6) */
.dark nav a[class*="text-muted-foreground"],
.dark [role="navigation"] a[class*="text-muted-foreground"],
.dark header a[class*="text-muted-foreground"] {
  filter: brightness(1.06);
}

/* ========== END A11Y FIXES ========== */

/* ========================================
   HERO REDESIGN - OPTION 2: REFINED ORANGE
   Section 1/4: Base gradient
   Applied: 2025-11-17
   ======================================== */

/* REPLACED: This section was overriding the orange→blue gradient - commented out to show blue gradient */

/* .hero-gradient,
[data-testid="hero-bg"],
.page-hero {
  background: linear-gradient(90deg,
    rgba(229, 90, 43, 0.15) 0%,
    rgba(229, 90, 43, 0.08) 100%) !important;
  position: relative;
}

.hero-gradient::after,
[data-testid="hero-bg"]::after,
.page-hero::after {
  content: '';
  position: absolute;
  bottom: 0;
  left: 0;
  right: 0;
  height: 3px;
  background: linear-gradient(90deg,
    #e55a2b 0%,
    rgba(229, 90, 43, 0.5) 100%);
  opacity: 0.8;
  pointer-events: none;
} */

.hero-gradient h1,
[data-testid="hero-bg"] h1,
.page-hero h1 {
  color: #1f2937 !important;
  text-shadow: 0 1px 2px rgba(255, 107, 53, 0.1) !important; /* Changed from black to brand orange */
}

.hero-gradient p,
[data-testid="hero-bg"] p,
.page-hero p {
  color: #374151 !important;
}

button[class*="bg-primary"],
.btn-aa,
a[href*="/auth"] {
  background: #e55a2b !important;
}

[data-page="home"] .hero-gradient,
.landing-hero {
  background: revert !important;
}

[data-page="home"] .hero-gradient::after,
.landing-hero::after {
  content: none !important;
}

/* ======================================== */

/* ================================================
   HERO OVERLAY FIX - Applied 2025-11-17
   Brand: #e55a2b orange, #68B6E9 blue
   ================================================ */

/* Target muddy orange gradient sections on hero headings */
/* These create the dark orange bars on internal pages */
h1.bg-gradient-to-r,
h1[class*="bg-gradient"],
.bg-gradient-to-r.from-primary,
.from-primary.to-accent {
  background: none !important;
  background-image: none !important;
  background-clip: border-box !important;
  -webkit-background-clip: border-box !important;
  -webkit-text-fill-color: currentColor !important;
}

/* Ensure h1 text uses foreground color on internal pages */
section h1,
.container h1 {
  color: hsl(var(--foreground)) !important;
}

/* Add brand orange shadow to hero text for depth and readability */
.hero-gradient h1,
.hero-gradient h2,
[data-testid="hero-bg"] h1,
[data-testid="hero-bg"] h2,
.page-hero h1,
.page-hero h2 {
  text-shadow: 0 3px 8px rgba(255, 107, 53, 0.45), 
               0 1px 4px rgba(255, 107, 53, 0.35) !important;
}

/* Add brand orange shadow to hero subtext */
.hero-gradient p,
[data-testid="hero-bg"] p,
.page-hero p {
  text-shadow: 0 2px 6px rgba(255, 107, 53, 0.35), 
               0 1px 3px rgba(255, 107, 53, 0.25) !important;
}

/* LOGO COLOR GRADIENT - Removed these duplicate layers that were obscuring the blue gradient */
/* The gradient is already applied on parent divs in Index.tsx and brandGradients.ts */

/* COMMENTED OUT - These were adding extra layers on top that hid the blue gradient
.bg-background\/85 {
  background: 
    linear-gradient(to bottom, rgba(255, 255, 255, 0.15), rgba(255, 255, 255, 0.15)),
    linear-gradient(
      to bottom,
      rgba(255, 107, 53, 0.25) 0%,
      rgba(104, 182, 233, 0.25) 100%
    ) !important;
}

.backdrop-blur-\[2px\] {
  background: 
    linear-gradient(to bottom, rgba(255, 255, 255, 0.15), rgba(255, 255, 255, 0.15)),
    linear-gradient(
      to bottom,
      rgba(255, 107, 53, 0.25) 0%,
      rgba(104, 182, 233, 0.25) 100%
    ) !important;
}

body:not(:has(#app-home)) .bg-background\/85,
body:not(:has(#app-home)) .backdrop-blur-\[2px\] {
  background: 
    linear-gradient(to bottom, rgba(255, 255, 255, 0.15), rgba(255, 255, 255, 0.15)),
    linear-gradient(
      to bottom,
      rgba(255, 107, 53, 0.35) 0%,
      rgba(104, 182, 233, 0.35) 100%
    ) !important;
}
*/

/* FIX A11Y: Brand color variations for WCAG AA compliance */
/* Solid buttons: Darker orange background (4.5:1+ contrast) with white text */
a[href*="/auth"]:not([class*="border-input"]):not([class*="border"]),
a[href*="plan="]:not([class*="border-input"]):not([class*="border"]),
button[class*="orange"]:not([class*="outline"]),
button.btn-aa a[href*="/auth"],
a[href*="/auth"].btn-aa {
  background-color: hsl(15, 100%, 35%) !important; /* Dark orange: 7.14:1 contrast with white */
  color: #ffffff !important;
  border-color: hsl(15, 100%, 35%) !important;
}

/* Outline buttons: Dark orange text (brand variation) for 4.5:1+ contrast */
/* Target links with border-input class (outline variant) containing auth links */
a[href*="/auth"][class*="border-input"],
a[href*="plan="][class*="border-input"],
button[class*="outline"] a[href*="/auth"],
button[class*="outline"] a[href*="plan="] {
  color: hsl(15, 100%, 35%) !important; /* --brand-orange-dark: 7.14:1 contrast on white */
  border-color: #FF6B35 !important; /* Brand orange border */
}

/* Outline button hover: Orange background with white text */
a[href*="/auth"][class*="border-input"]:hover,
a[href*="plan="][class*="border-input"]:hover,
button[class*="outline"]:hover a[href*="/auth"],
button[class*="outline"]:hover a[href*="plan="] {
  background-color: #FF6B35 !important; /* Brand orange */
  color: #ffffff !important;
  border-color: #FF6B35 !important;
}

a[href*="/auth"]:hover:not([class*="border-input"]),
button[class*="orange"]:hover:not([class*="outline"]) {
  background-color: hsl(15, 100%, 32%) !important; /* Slightly darker on hover */
}

/* Fix badge contrast: Secondary badges need 4.5:1+ contrast */
.bg-secondary.text-secondary-foreground,
[class*="bg-secondary"][class*="text-secondary-foreground"],
.px-2\.5.py-0\.5.bg-secondary,
[class*="px-2.5"][class*="py-0.5"].bg-secondary {
  background-color: hsl(15, 100%, 35%) !important; /* Dark orange: 7.14:1 contrast */
  color: #ffffff !important;
}

/* ================================================ */

#app-home {
  position: relative;
  isolation: isolate;
}

<<<<<<< HEAD
/* Landing page visual restoration - viewport fill and background positioning */
=======
>>>>>>> 09280739
#app-home, .hero-bg, [class*="hero-section"] {
  background-attachment: scroll;
  background-position: center top;
  background-size: cover;
  min-height: var(--vh-safe);
}

@media (max-width: 768px) {
  #app-home, .hero-bg, [class*="hero-section"] {
<<<<<<< HEAD
=======
    background-attachment: scroll !important;
>>>>>>> 09280739
    background-position: center 20%;
  }
}

@supports (-webkit-touch-callout: none) {
  #app-home, .hero-bg, [class*="hero-section"] {
    min-height: -webkit-fill-available;
  }
}

/* Hero text contrast for readability - Brand orange shadows */
.hero-text,
.hero-headline,
.hero-tagline {
  text-shadow: 0 3px 8px rgba(255, 107, 53, 0.45),
               0 1px 4px rgba(255, 107, 53, 0.35);
}<|MERGE_RESOLUTION|>--- conflicted
+++ resolved
@@ -66,7 +66,6 @@
   background-color: transparent; /* Allow wallpaper to show through */
   min-height: 100vh;
   height: auto;
-<<<<<<< HEAD
   overflow: visible; /* Allow fixed elements to render */
 }
 
@@ -75,11 +74,6 @@
  * on section containers in Index.tsx (45% hero, 65% rest)
  */
 
-=======
-  overflow: visible;
-}
-
->>>>>>> 09280739
 /* Responsive landing-wallpaper rules are in src/styles/landing.css */
 
 /* Always paint content above wallpaper */
@@ -1963,10 +1957,7 @@
   isolation: isolate;
 }
 
-<<<<<<< HEAD
 /* Landing page visual restoration - viewport fill and background positioning */
-=======
->>>>>>> 09280739
 #app-home, .hero-bg, [class*="hero-section"] {
   background-attachment: scroll;
   background-position: center top;
@@ -1976,10 +1967,6 @@
 
 @media (max-width: 768px) {
   #app-home, .hero-bg, [class*="hero-section"] {
-<<<<<<< HEAD
-=======
-    background-attachment: scroll !important;
->>>>>>> 09280739
     background-position: center 20%;
   }
 }
