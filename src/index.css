--- conflicted
+++ resolved
@@ -1234,24 +1234,16 @@
 }
 
 .hero-headline {
-<<<<<<< HEAD
   color: hsl(var(--brand-orange-primary)) !important; /* WCAG AA: 4.50:1 contrast - compliant for all text sizes */
   text-shadow: 0 3px 8px rgba(255, 107, 53, 0.45), 0 1px 4px rgba(255, 107, 53, 0.35); /* Orange shadow for depth and readability */
-=======
-  color: hsl(var(--brand-orange-primary)) !important; /* WCAG AA compliance via proper overlay coverage */
->>>>>>> 347dd433
   line-height: 1.1;
   font-weight: 800;
   letter-spacing: -0.02em;
 }
 
 .hero-tagline {
-<<<<<<< HEAD
   color: #1e556b !important;
   text-shadow: 0 3px 8px rgba(255, 107, 53, 0.45), 0 1px 4px rgba(255, 107, 53, 0.35); /* Same orange shadow as headline for visual consistency */
-=======
-  color: #1e556b !important; /* WCAG AA compliance via proper overlay coverage */
->>>>>>> 347dd433
   line-height: 1.3;
   font-weight: 600;
 }
@@ -1454,7 +1446,6 @@
 
 @supports (-webkit-touch-callout: none) {
   #app-home, .hero-bg, [class*="hero-section"] { min-height: -webkit-fill-available; }
-<<<<<<< HEAD
 }
 
 /* ============================================
@@ -1541,6 +1532,4 @@
     min-height: 100vw !important;
     background-position: center center !important;
   }
-=======
->>>>>>> 347dd433
 }