--- conflicted
+++ resolved
@@ -39,7 +39,6 @@
 
 .hero-background::before {
   content: "";
-<<<<<<< HEAD
   position: absolute;
   inset: 0;
   background-image:
@@ -55,9 +54,6 @@
 
 .hero-gradient-tint {
   position: absolute;
-=======
-  position: fixed;
->>>>>>> 2cf5a5d8
   inset: 0;
   background-image: var(--hero-wallpaper-image);
   background-repeat: no-repeat;
