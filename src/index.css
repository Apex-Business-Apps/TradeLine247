--- conflicted
+++ resolved
@@ -1471,7 +1471,145 @@
 
 @supports (-webkit-touch-callout: none) { :root { --vh-safe: -webkit-fill-available; } }
 
-<<<<<<< HEAD
+/* Fix 6: Dark mode headings */
+.dark h1,
+.dark h2,
+.dark h3,
+.dark .text-3xl,
+.dark .text-2xl,
+.dark .text-lg,
+.dark [class*="text-3xl"],
+.dark [class*="text-2xl"],
+.dark [class*="text-lg"] {
+  color: #d4dce4 !important; /* High contrast headings */
+}
+
+/* Fix 7: Dark mode buttons and interactive elements */
+.dark button.bg-background,
+.dark [class*="bg-background"].border-input {
+  color: #d4dce4 !important;
+}
+
+/* Fix 8: Phone number and call-to-action text in dark mode */
+.dark a[href^="tel"] span,
+.dark a[href^="tel"] .uppercase,
+.dark .px-6 > span {
+  color: #1e556b !important; /* Navy for contrast on white bg */
+}
+
+/* Fix 9: Badges and small text on colored backgrounds */
+.dark .px-2\.5.py-0\.5,
+.dark [class*="px-2.5"][class*="py-0.5"],
+.dark .bg-primary.text-white,
+.dark [class*="bg-primary"] {
+  color: #ffffff !important;
+  background-color: #c2410c !important; /* Darker orange for 4.5:1 contrast */
+}
+
+/* Fix 10: Button text on primary backgrounds */
+.dark button.btn-aa,
+.dark button.bg-primary,
+.dark button[class*="bg-primary"] {
+  background-color: #c2410c !important; /* Dark orange: 5.1:1 contrast */
+  color: #ffffff !important;
+}
+
+.dark button.btn-aa span,
+.dark button.bg-primary span,
+.dark button[class*="bg-primary"] span {
+  color: #ffffff !important;
+}
+
+/* Fix 11: LIGHT MODE - Badges on primary backgrounds */
+.bg-primary,
+[class*="bg-primary"],
+.px-2\.5.py-0\.5,
+[class*="px-2.5"][class*="py-0.5"] {
+  background-color: #c2410c !important; /* Dark orange: 5.1:1 contrast with white */
+  color: #ffffff !important;
+}
+
+/* Fix 12: LIGHT MODE - All text on primary backgrounds must be white */
+.bg-primary *,
+[class*="bg-primary"] *,
+.bg-primary span,
+[class*="bg-primary"] span {
+  color: #ffffff !important;
+}
+
+/* Fix 13: LIGHT MODE - Button text on primary backgrounds */
+button.btn-aa,
+button.bg-primary,
+button[class*="bg-primary"],
+button.btn-aa span,
+button.bg-primary span,
+button[class*="bg-primary"] span {
+  background-color: #c2410c !important;
+  color: #ffffff !important;
+}
+
+/* Fix 14: LIGHT MODE - Font-mono and code text on primary backgrounds */
+.bg-primary .font-mono,
+[class*="bg-primary"] .font-mono,
+.bg-primary code,
+[class*="bg-primary"] code {
+  color: #ffffff !important;
+}
+
+/* Fix 15: LIGHT MODE - Text-primary-foreground override */
+.text-primary-foreground,
+[class*="text-primary-foreground"] {
+  color: #ffffff !important;
+}
+
+/* ========== END A11Y FIXES ========== */
+
+
+/* ========== A11Y FIXES - OPACITY OPTIMIZED ========== */
+
+/* Badges: Must use white text (1.12:1 too low for opacity fix) */
+.px-2\.5[class*="bg-primary"],
+[class*="px-2.5"][class*="bg-primary"],
+.px-2\.5[class*="absolute"][class*="-top-3"],
+[class*="absolute"][class*="-top-3"][class*="bg-primary"],
+[class*="group"] > [class*="-top-4"][class*="rounded-full"][class*="w-8"],
+[class*="-top-4"][class*="left-1/2"][class*="rounded-full"],
+.font-mono[class*="text-primary"],
+.font-mono.text-primary,
+.font-mono[class*="bg-primary"],
+code[class*="bg-primary"],
+[class*="bg-primary"] .font-mono,
+[class*="bg-primary"] .text-primary.font-mono {
+  color: #ffffff !important;
+}
+
+/* Dashboard LIGHT mode - 12% darkening filter (3.98 → 4.5) */
+[class*="text-xs"][class*="text-muted-foreground"]:not(.dark *) {
+  filter: brightness(0.88);
+}
+
+/* Dashboard DARK mode - 8% brightening (4.27 → 4.6) */
+.dark [class*="text-xs"][class*="text-muted-foreground"],
+.dark [class*="text-xs"][class*="text-foreground\/70"],
+.dark [class*="text-xs"][class*="text-foreground\/80"] {
+  filter: brightness(1.08);
+}
+
+/* Nav DARK mode - 6% brightening (4.35 → 4.6) */
+.dark nav a[class*="text-muted-foreground"],
+.dark [role="navigation"] a[class*="text-muted-foreground"],
+.dark header a[class*="text-muted-foreground"] {
+  filter: brightness(1.06);
+}
+
+/* ========== END A11Y FIXES ========== */
+
+/* ========================================
+   HERO REDESIGN - OPTION 2: REFINED ORANGE
+   Section 1/4: Base gradient
+   Applied: 2025-11-17
+   ======================================== */
+
 /* REPLACED: This section was overriding the orange→blue gradient - commented out to show blue gradient */
 
 /* .hero-gradient,
@@ -1677,13 +1815,6 @@
     background-position: center, center, center top;
     background-attachment: scroll, scroll, scroll;
   }
-=======
-#app-home, .hero-bg, [class*="hero-section"] {
-  background-attachment: scroll;
-  background-position: center top;
-  background-size: cover;
-  min-height: var(--vh-safe);
->>>>>>> 4dcdbe3e
 }
 
 @media (max-width: 768px) {
@@ -1693,14 +1824,8 @@
   }
 }
 
-<<<<<<< HEAD
-@media (max-width: 375px) {
-  .hero-bg,
-  [class*="hero-section"],
-  [class*="HeroSection"] {
-    background-position: center 15% !important;
-    background-size: 120% auto !important;
-  }
+@supports (-webkit-touch-callout: none) {
+  #app-home, .hero-bg, [class*="hero-section"] { min-height: -webkit-fill-available; }
 }
 
 /* Hero text contrast for readability */
@@ -1725,8 +1850,4 @@
     position: static !important;
     top: auto !important;
   }
-=======
-@supports (-webkit-touch-callout: none) {
-  #app-home, .hero-bg, [class*="hero-section"] { min-height: -webkit-fill-available; }
->>>>>>> 4dcdbe3e
 }