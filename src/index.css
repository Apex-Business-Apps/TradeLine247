--- conflicted
+++ resolved
@@ -1378,11 +1378,7 @@
   background-size: cover;
   background-position: center;
   background-repeat: no-repeat;
-<<<<<<< HEAD
   opacity: 1; /* Full visibility - opacity controlled by overlays */
-=======
-  opacity: 0.15; /* Subtle background visibility */
->>>>>>> aebbe668
   pointer-events: none; /* Never interfere with scrolling or interactions */
   z-index: -10; /* Bottom layer - below all content and overlays */
 }
@@ -1984,10 +1980,6 @@
   isolation: isolate;
 }
 
-<<<<<<< HEAD
-=======
-/* Landing page visual restoration - viewport fill and background positioning */
->>>>>>> aebbe668
 #app-home, .hero-bg, [class*="hero-section"] {
   background-attachment: scroll;
   background-position: center top;
@@ -1997,10 +1989,7 @@
 
 @media (max-width: 768px) {
   #app-home, .hero-bg, [class*="hero-section"] {
-<<<<<<< HEAD
     background-attachment: scroll !important;
-=======
->>>>>>> aebbe668
     background-position: center 20%;
   }
 }
