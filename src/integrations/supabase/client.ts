// Preview-safe Supabase client that NEVER crashes the app if env is missing.
// - If both URL + ANON exist: exports a real client.
// - Otherwise: exports a "soft" stub that resolves with {data:null, error:Disabled}
//   for any call (no unhandled rejections), and a flag isSupabaseEnabled=false.

import { createClient, type SupabaseClient } from '@supabase/supabase-js';
import type { Database } from './types';
import { SUPABASE_CONFIG } from '@/config/supabase';

// Helpers -----------------------------------------------------
function readEnv(name: string): string | undefined {
  const v = (import.meta as any)?.env?.[name];
  return v && v !== 'undefined' && v !== 'null' ? String(v) : undefined;
}

// Allow quick local/preview override without rebuild
const LS_URL  = typeof localStorage !== 'undefined' ? localStorage.getItem('SUPABASE_URL') : null;
const LS_ANON = typeof localStorage !== 'undefined' ? localStorage.getItem('SUPABASE_ANON_KEY') : null;

// Public project URL and anon key (safe to embed client-side)
// Support both URL and PROJECT_ID (derive URL from project ID if needed)
const projectId = readEnv('VITE_SUPABASE_PROJECT_ID');
const derivedUrl = projectId ? `https://${projectId}.supabase.co` : undefined;

const SUPABASE_URL =
  readEnv('VITE_SUPABASE_URL') ||
  derivedUrl ||
  (LS_URL || undefined) ||
  SUPABASE_CONFIG.url; // ✅ Fallback to embedded config

// Support PUBLISHABLE_KEY as alias for ANON_KEY
const SUPABASE_ANON_KEY =
  readEnv('VITE_SUPABASE_ANON_KEY') ||
  readEnv('VITE_SUPABASE_PUBLISHABLE_KEY') ||
  (LS_ANON || undefined) ||
  SUPABASE_CONFIG.anonKey; // ✅ Fallback to embedded config

// A soft "disabled" result
const DISABLED = Object.freeze({ data: null, error: new Error('[Supabase disabled] Missing URL or ANON key for this environment.') });

// Build a deep proxy that returns functions resolving to DISABLED (no throws)
function disabledProxy(path: string[] = []): any {
  const fn = () => Promise.resolve(DISABLED);
  return new Proxy(fn, {
    get(_t, prop) {
      if (prop === 'then') return undefined; // keep it callable, not a thenable
      // Special cases: common entry points chained by users
      if (prop === 'from' || prop === 'rpc' || prop === 'storage' || prop === 'auth') {
        return disabledProxy([...path, String(prop)]);
      }
      return disabledProxy([...path, String(prop)]);
    },
    apply() {
      return Promise.resolve(DISABLED);
    }
  });
}

const supabaseDisabled = disabledProxy() as unknown as SupabaseClient<Database>;

export const isSupabaseEnabled = !!(SUPABASE_URL && SUPABASE_ANON_KEY);
export const supabase: SupabaseClient<Database> = isSupabaseEnabled
  ? createClient<Database>(SUPABASE_URL!, SUPABASE_ANON_KEY!, {
      auth: {
        storage: localStorage,
        persistSession: true,
        autoRefreshToken: true,
      },
    })
  : (supabaseDisabled as SupabaseClient<Database>);

<<<<<<< HEAD
export const isSupabaseEnabled = Boolean(SUPABASE_URL && SUPABASE_PUBLISHABLE_KEY);

export const supabase = createClient<Database>(SUPABASE_URL, SUPABASE_PUBLISHABLE_KEY, {
  auth: {
    storage: localStorage,
    persistSession: true,
    autoRefreshToken: true,
  }
});
=======
// Optional console note so devs know why features are no-op
if (!isSupabaseEnabled && typeof console !== 'undefined') {
  console.warn('[Supabase] Disabled in this environment.', {
    host: typeof location !== 'undefined' ? location.hostname : 'n/a',
    urlPresent: !!SUPABASE_URL,
    anonPresent: !!SUPABASE_ANON_KEY,
  });
}
>>>>>>> c3a1f115
<|MERGE_RESOLUTION|>--- conflicted
+++ resolved
@@ -69,7 +69,6 @@
     })
   : (supabaseDisabled as SupabaseClient<Database>);
 
-<<<<<<< HEAD
 export const isSupabaseEnabled = Boolean(SUPABASE_URL && SUPABASE_PUBLISHABLE_KEY);
 
 export const supabase = createClient<Database>(SUPABASE_URL, SUPABASE_PUBLISHABLE_KEY, {
@@ -78,14 +77,4 @@
     persistSession: true,
     autoRefreshToken: true,
   }
-});
-=======
-// Optional console note so devs know why features are no-op
-if (!isSupabaseEnabled && typeof console !== 'undefined') {
-  console.warn('[Supabase] Disabled in this environment.', {
-    host: typeof location !== 'undefined' ? location.hostname : 'n/a',
-    urlPresent: !!SUPABASE_URL,
-    anonPresent: !!SUPABASE_ANON_KEY,
-  });
-}
->>>>>>> c3a1f115
+});