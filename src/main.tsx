--- conflicted
+++ resolved
@@ -1,6 +1,33 @@
-import React from 'react';
-import ReactDOM from 'react-dom/client';
-import './index.css';
+// ===================================================================
+// SIMPLIFIED MOUNTING - Traditional approach with error handling
+// ===================================================================
+console.log('🚀 TradeLine 24/7 - Starting main.tsx...');
+
+import { createRoot } from "react-dom/client";
+import App from "./App.tsx";
+import "./index.css";
+import { initBootSentinel } from "./lib/bootSentinel";
+import { runSwCleanup } from "./lib/swCleanup";
+import { featureFlags } from "./config/featureFlags";
+import "./i18n/config";
+
+console.log('✅ Core modules loaded');
+
+// H310-1: Dev-only error listener to capture React Error #310
+if (import.meta.env.DEV && featureFlags.H310_HARDENING) {
+  window.addEventListener('error', (e) => {
+    const msg = String(e?.error?.message || '');
+    if (msg.includes('Rendered more hooks') || msg.includes('rendered more hooks')) {
+      console.info('🚨 H310_CAPTURE - React Hook Order Violation Detected:', {
+        message: msg,
+        stack: e.error?.stack || e.message,
+        route: window.location.pathname,
+        timestamp: new Date().toISOString(),
+      });
+    }
+  });
+  console.log('🛡️ H310 Hardening: Error listener active');
+}
 
 // Initialize error observability for production
 if (import.meta.env.PROD) {
@@ -14,7 +41,31 @@
 if (import.meta.env.DEV || /lovable/.test(location.hostname)) {
   import('./lib/lovableGitHubMonitor').then(({ initializeGitHubHealthMonitor }) => {
     initializeGitHubHealthMonitor();
-  });
+  }).catch(() => {
+    // Fallback if monitor not available (may not exist in all repos)
+    console.warn('⚠️ Lovable GitHub monitor not available');
+  });
+}
+
+// ENHANCED: Initialize Lovable save/publish failsafe system
+// Comprehensive failsafe for save/publish operations with automatic retry
+if (import.meta.env.DEV || /lovable/.test(location.hostname)) {
+  import('./lib/lovableSaveFailsafe')
+    .then(({ initializeLovableFailsafe }) => {
+      initializeLovableFailsafe({
+        maxRetries: 5,
+        retryDelayMs: 1000,
+        maxRetryDelayMs: 30000,
+        queueSize: 50,
+        batchIntervalMs: 5000,
+        healthCheckIntervalMs: 30000,
+        enableFallback: true,
+      });
+      console.log('✅ Lovable save failsafe initialized');
+    })
+    .catch((error) => {
+      console.warn('⚠️ Lovable save failsafe not available:', error);
+    });
 }
 
 // Unregister any existing service workers to prevent stale cache issues
@@ -29,68 +80,11 @@
   });
 }
 
-<<<<<<< HEAD
-// Mount React with error handling
-try {
-  const rootElement = document.getElementById("root");
-  
-  if (!rootElement) {
-    throw new Error('Root element not found');
-  }
-  
-  console.log('🚀 Mounting React...');
-  
-  createRoot(rootElement).render(<App />);
-  
-  console.log('✅ React mounted successfully');
-  
-  // Run SW cleanup hotfix (one-time, auto-expires after 7 days)
-  runSwCleanup().catch(err => console.warn('[SW Cleanup] Failed:', err));
-  
-  // Initialize boot sentinel (production monitoring only)
-  initBootSentinel();
-  
-  // ENHANCED: Initialize Lovable save/publish failsafe system
-  // Comprehensive failsafe for save/publish operations with automatic retry
-  if (import.meta.env.DEV || /lovable/.test(location.hostname)) {
-    import('./lib/lovableSaveFailsafe')
-      .then(({ initializeLovableFailsafe }) => {
-        initializeLovableFailsafe({
-          maxRetries: 5,
-          retryDelayMs: 1000,
-          maxRetryDelayMs: 30000,
-          queueSize: 50,
-          batchIntervalMs: 5000,
-          healthCheckIntervalMs: 30000,
-          enableFallback: true,
-        });
-        console.log('✅ Lovable save failsafe initialized');
-      })
-      .catch((error) => {
-        console.warn('⚠️ Lovable save failsafe not available:', error);
-      });
-  }
-
-  // ENHANCED: Initialize Lovable GitHub connection health monitoring
-  // This helps diagnose and prevent GitHub reconnection issues
-  if (import.meta.env.DEV || /lovable/.test(location.hostname)) {
-    import('./lib/lovableGitHubMonitor')
-      .then(({ initializeGitHubHealthMonitor }) => {
-        initializeGitHubHealthMonitor();
-      })
-      .catch(() => {
-        // Fallback if monitor not available (may not exist in all repos)
-        console.warn('⚠️ Lovable GitHub monitor not available');
-      });
-  }
-
-  // Load optional features after mount (non-blocking)
-  setTimeout(() => {
-    import("./styles/roi-table.css").catch(e => console.warn('⚠️ ROI table CSS failed:', e));
-    import("./styles/header-align.css").catch(e => console.warn('⚠️ Header align CSS failed:', e));
-=======
 const root = document.getElementById('root');
-if (!root) { document.body.innerHTML = '<pre>Missing #root</pre>'; throw new Error('Missing #root'); }
+if (!root) { 
+  document.body.innerHTML = '<pre>Missing #root</pre>'; 
+  throw new Error('Missing #root'); 
+}
 
 // CRITICAL: Hide loading fallback immediately when this script executes (non-blocking, safe)
 const loadingEl = document.getElementById('root-loading');
@@ -108,7 +102,7 @@
   const msg = err instanceof Error ? err.message : String(err);
   const stack = err instanceof Error && err.stack ? `\n\n${err.stack}` : '';
   console.error('[PreviewDiag]', title, err);
-  ReactDOM.createRoot(root!).render(
+  createRoot(root!).render(
     React.createElement('pre', { style:{padding:'24px',whiteSpace:'pre-wrap'} }, `⚠️ ${title}\n${msg}${stack}`)
   );
 }
@@ -121,8 +115,7 @@
 async function boot() {
   try {
     // Create root immediately for faster initial render
-    const reactRoot = ReactDOM.createRoot(root!);
->>>>>>> 022f0029
+    const reactRoot = createRoot(root!);
     
     // CRITICAL: Timeout protection - if import takes >10s, show fallback (generous timeout for CI)
     const importPromise = import('./App');
@@ -140,6 +133,44 @@
       // Ensure root is visible (CSS might hide it initially)
       root!.style.opacity = '1';
       root!.style.visibility = 'visible';
+      
+      console.log('✅ React mounted successfully');
+      
+      // Run SW cleanup hotfix (one-time, auto-expires after 7 days)
+      runSwCleanup().catch(err => console.warn('[SW Cleanup] Failed:', err));
+      
+      // Initialize boot sentinel (production monitoring only)
+      initBootSentinel();
+      
+      // Load optional features after mount (non-blocking)
+      setTimeout(() => {
+        import("./styles/roi-table.css").catch(e => console.warn('⚠️ ROI table CSS failed:', e));
+        import("./styles/header-align.css").catch(e => console.warn('⚠️ Header align CSS failed:', e));
+        
+        // Check for safe mode
+        const urlParams = new URLSearchParams(window.location.search);
+        const isSafeMode = urlParams.get('safe') === '1';
+        
+        if (!isSafeMode) {
+          import("./lib/roiTableFix")
+            .then(m => m.watchRoiTableCanon())
+            .catch(e => console.warn('⚠️ ROI watcher failed:', e));
+          
+          import("./lib/pwaInstall")
+            .then(m => m.initPWAInstall())
+            .catch(e => console.warn('⚠️ PWA install failed:', e));
+          
+          window.addEventListener('load', () => {
+            setTimeout(() => {
+              import("./lib/heroGuardian")
+                .then(m => m.initHeroGuardian())
+                .catch(e => console.warn('⚠️ Hero guardian failed:', e));
+            }, 1500);
+          });
+        } else {
+          console.log('🛡️ Safe Mode: Optional features disabled');
+        }
+      }, 100);
       
     } catch (timeoutErr) {
       // Timeout occurred - render error fallback
