--- conflicted
+++ resolved
@@ -136,7 +136,6 @@
     if (loadingEl) {
       loadingEl.style.display = 'none';
     }
-<<<<<<< HEAD
 
     logger.debug('✅ React mounted successfully');
 
@@ -144,10 +143,6 @@
     setTimeout(() => {
       (window as any).__REACT_READY__ = true;
     }, 0);
-=======
-    
-    console.log('✅ React mounted successfully');
->>>>>>> 25fc6213
     
     // Run SW cleanup hotfix (one-time, auto-expires after 7 days)
     runSwCleanup().catch(err => console.warn('[SW Cleanup] Failed:', err));
