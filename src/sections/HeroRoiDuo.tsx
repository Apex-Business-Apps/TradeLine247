/**
 * 🔒 HERO SECTION COMPONENT - PROTECTED BY PERMANENT SAFEGUARDS 🔒
 *
 * CRITICAL: READ HERO_GUARDRAILS.md BEFORE MODIFYING
 *
 * This component is actively monitored by:
 * - heroGuardian.ts (performance + structure validation)
 * - layoutCanon.ts (layout validation)
 * - layoutGuard.ts (self-healing)
 *
 * Protected Elements:
 * - Brand title: "Your 24/7 Ai Receptionist" (DO NOT CHANGE)
 * - data-node attributes (REQUIRED for validation)
 * - Safe area insets (REQUIRED for mobile/PWA)
 * - Logo optimization (eager loading + aspectRatio)
 * - Fluid typography (clamp() only, NO fixed units)
 *
 * Performance Targets (ENFORCED):
 * - LCP ≤ 2.5s
 * - CLS ≤ 0.05
 *
 * Any violations will trigger console errors and may block deployment.
 */

// LOVABLE-GUARD: Only import existing components; do not alter their internals.
import React from "react";
import "../styles/hero-roi.css";
import { LeadCaptureCard } from "../components/sections/LeadCaptureCard";
import RoiCalculator from "../components/RoiCalculator";
import officialLogo from '@/assets/official-logo.png';
export default function HeroRoiDuo() {
  return <section className="hero-section section-heavy overflow-hidden relative" style={{
    paddingTop: 'max(env(safe-area-inset-top, 0), 3rem)',
    paddingBottom: 'max(env(safe-area-inset-bottom, 0), 3rem)',
    paddingLeft: 'env(safe-area-inset-left, 0)',
    paddingRight: 'env(safe-area-inset-right, 0)'
  }} data-lovable-lock="structure-only">
      {/* Hero gradient overlay - white veil under 40% opacity to keep hero readable */}
      <div
        className="absolute inset-0 -z-10"
        style={{
<<<<<<< HEAD
          backgroundImage: `url(${backgroundImage})`,
          backgroundSize: "cover",
          backgroundPosition: "center",
          backgroundRepeat: "no-repeat",
          pointerEvents: "none",
        }}
        aria-hidden="true"
      />
      {/* Hero gradient overlay - single-color brand orange at 40% opacity */}
      <div
        className="absolute inset-0 -z-10"
        style={{
          backgroundColor: "hsl(var(--brand-orange-primary) / 0.4)",
=======
          backgroundColor: "rgba(255, 255, 255, 0.35)",
>>>>>>> c3e6ac74
        }}
        aria-hidden="true"
      />
      <div className="hero-gradient" aria-hidden="true" data-testid="hero-bg"></div>
      <div className="hero-gradient-overlay" aria-hidden="true"></div>
      <div className="hero-vignette" aria-hidden="true"></div>
      <div className="container relative z-10" data-lovable-lock="structure-only">
        {/* Hero Content */}
        <div className="text-center mb-16" data-lovable-lock="structure-only">

          {/* Logo above hero text - LOCKED */}
          <div className="flex justify-center mb-8 min-h-[13.3125rem] md:min-h-[17.15625rem] items-center" data-lovable-lock="structure-only">
            <img
              src={officialLogo}
              alt="TradeLine 24/7 Logo"
              width="189"
              height="189"
              className="h-[9.1875rem] md:h-[11.8125rem] w-auto opacity-80"
              style={{
                transform: 'translateY(-0.5cm) scale(1.5225) scaleY(1.388625) scaleX(1.388625)',
                filter: 'drop-shadow(0 4px 8px hsl(0 0% 0% / 0.1))'
              }}
              loading="eager"
              fetchpriority="high"
              data-lovable-lock="structure-only"
            />
          </div>

          <h1 id="hero-h1" className="hero-headline hero-heading font-extrabold mb-6" style={{ fontSize: 'clamp(2rem, 5vw + 1rem, 4.5rem)', lineHeight: '1.1' }} data-lovable-lock="structure-only">
            Your 24/7 Ai Receptionist!
          </h1>
          <p className="hero-tagline mb-8 max-w-3xl mx-auto font-semibold" style={{ fontSize: 'clamp(1rem, 2vw + 0.5rem, 2.5rem)', lineHeight: '1.5' }} data-lovable-lock="structure-only">
            Never miss a call. Work while you sleep.
          </p>
          <div className="flex flex-wrap justify-center gap-4 mb-8 text-sm md:text-base">
            <a href="/security" className="feature-badge font-medium">🔒 Enterprise Security</a>
            <a href="/compare" className="feature-badge font-medium">📊 Compare Services</a>
            <a href="/pricing" className="feature-badge font-medium">💰 See Pricing</a>
          </div>

          {/* Premium Phone Number - Hero text orange (#FF6B35) */}
          <a
            href="tel:+15877428885"
            className="inline-flex items-center gap-3 px-6 py-3 mb-8 text-xl md:text-2xl font-bold bg-white backdrop-blur-sm rounded-full shadow-elegant hover:shadow-glow hover:scale-105 transition-all duration-300 border-2 border-primary/20"
            style={{ color: '#FF6B35' }}
            aria-label="Call for demo"
          >
            <svg className="w-6 h-6 md:w-7 md:h-7" fill="none" stroke="currentColor" viewBox="0 0 24 24" xmlns="http://www.w3.org/2000/svg" style={{ color: '#FF6B35' }}>
              <path strokeLinecap="round" strokeLinejoin="round" strokeWidth={2} d="M3 5a2 2 0 012-2h3.28a1 1 0 01.948.684l1.498 4.493a1 1 0 01-.502 1.21l-2.257 1.13a11.042 11.042 0 005.516 5.516l1.13-2.257a1 1 0 011.21-.502l4.493 1.498a1 1 0 01.684.949V19a2 2 0 01-2 2h-1C9.716 21 3 14.284 3 6V5z" />
            </svg>
            <span>587-742-8885</span>
            <span className="text-sm font-semibold uppercase tracking-wide" style={{ color: '#FF6B35' }}>FOR DEMO</span>
          </a>

          <h2 className="hero-tagline mb-12 mt-16 text-center py-0 font-semibold mx-auto" style={{ fontSize: 'clamp(1.5rem, 3vw + 0.5rem, 2.5rem)' }} data-lovable-lock="structure-only">Help us help you.</h2>

          {/* Custom grid layout for side-by-side components */}
          <div className="hero-roi__container mx-auto" data-lovable-lock="structure-only" aria-label="Start Trial and ROI">
            <div className="hero-roi__grid" data-node="grid" data-lovable-lock="structure-only">
              <div id="roi-calculator" data-node="ron" data-lovable-lock="structure-only">
                <RoiCalculator />
              </div>
              <div id="start-trial-hero" data-node="start" data-lovable-lock="structure-only">
                <LeadCaptureCard compact />
              </div>
            </div>
          </div>
        </div>
      </div>
    </section>;
}
<|MERGE_RESOLUTION|>--- conflicted
+++ resolved
@@ -1,129 +1,125 @@
-/**
- * 🔒 HERO SECTION COMPONENT - PROTECTED BY PERMANENT SAFEGUARDS 🔒
- *
- * CRITICAL: READ HERO_GUARDRAILS.md BEFORE MODIFYING
- *
- * This component is actively monitored by:
- * - heroGuardian.ts (performance + structure validation)
- * - layoutCanon.ts (layout validation)
- * - layoutGuard.ts (self-healing)
- *
- * Protected Elements:
- * - Brand title: "Your 24/7 Ai Receptionist" (DO NOT CHANGE)
- * - data-node attributes (REQUIRED for validation)
- * - Safe area insets (REQUIRED for mobile/PWA)
- * - Logo optimization (eager loading + aspectRatio)
- * - Fluid typography (clamp() only, NO fixed units)
- *
- * Performance Targets (ENFORCED):
- * - LCP ≤ 2.5s
- * - CLS ≤ 0.05
- *
- * Any violations will trigger console errors and may block deployment.
- */
-
-// LOVABLE-GUARD: Only import existing components; do not alter their internals.
-import React from "react";
-import "../styles/hero-roi.css";
-import { LeadCaptureCard } from "../components/sections/LeadCaptureCard";
-import RoiCalculator from "../components/RoiCalculator";
-import officialLogo from '@/assets/official-logo.png';
-export default function HeroRoiDuo() {
-  return <section className="hero-section section-heavy overflow-hidden relative" style={{
-    paddingTop: 'max(env(safe-area-inset-top, 0), 3rem)',
-    paddingBottom: 'max(env(safe-area-inset-bottom, 0), 3rem)',
-    paddingLeft: 'env(safe-area-inset-left, 0)',
-    paddingRight: 'env(safe-area-inset-right, 0)'
-  }} data-lovable-lock="structure-only">
-      {/* Hero gradient overlay - white veil under 40% opacity to keep hero readable */}
-      <div
-        className="absolute inset-0 -z-10"
-        style={{
-<<<<<<< HEAD
-          backgroundImage: `url(${backgroundImage})`,
-          backgroundSize: "cover",
-          backgroundPosition: "center",
-          backgroundRepeat: "no-repeat",
-          pointerEvents: "none",
-        }}
-        aria-hidden="true"
-      />
-      {/* Hero gradient overlay - single-color brand orange at 40% opacity */}
-      <div
-        className="absolute inset-0 -z-10"
-        style={{
-          backgroundColor: "hsl(var(--brand-orange-primary) / 0.4)",
-=======
-          backgroundColor: "rgba(255, 255, 255, 0.35)",
->>>>>>> c3e6ac74
-        }}
-        aria-hidden="true"
-      />
-      <div className="hero-gradient" aria-hidden="true" data-testid="hero-bg"></div>
-      <div className="hero-gradient-overlay" aria-hidden="true"></div>
-      <div className="hero-vignette" aria-hidden="true"></div>
-      <div className="container relative z-10" data-lovable-lock="structure-only">
-        {/* Hero Content */}
-        <div className="text-center mb-16" data-lovable-lock="structure-only">
-
-          {/* Logo above hero text - LOCKED */}
-          <div className="flex justify-center mb-8 min-h-[13.3125rem] md:min-h-[17.15625rem] items-center" data-lovable-lock="structure-only">
-            <img
-              src={officialLogo}
-              alt="TradeLine 24/7 Logo"
-              width="189"
-              height="189"
-              className="h-[9.1875rem] md:h-[11.8125rem] w-auto opacity-80"
-              style={{
-                transform: 'translateY(-0.5cm) scale(1.5225) scaleY(1.388625) scaleX(1.388625)',
-                filter: 'drop-shadow(0 4px 8px hsl(0 0% 0% / 0.1))'
-              }}
-              loading="eager"
-              fetchpriority="high"
-              data-lovable-lock="structure-only"
-            />
-          </div>
-
-          <h1 id="hero-h1" className="hero-headline hero-heading font-extrabold mb-6" style={{ fontSize: 'clamp(2rem, 5vw + 1rem, 4.5rem)', lineHeight: '1.1' }} data-lovable-lock="structure-only">
-            Your 24/7 Ai Receptionist!
-          </h1>
-          <p className="hero-tagline mb-8 max-w-3xl mx-auto font-semibold" style={{ fontSize: 'clamp(1rem, 2vw + 0.5rem, 2.5rem)', lineHeight: '1.5' }} data-lovable-lock="structure-only">
-            Never miss a call. Work while you sleep.
-          </p>
-          <div className="flex flex-wrap justify-center gap-4 mb-8 text-sm md:text-base">
-            <a href="/security" className="feature-badge font-medium">🔒 Enterprise Security</a>
-            <a href="/compare" className="feature-badge font-medium">📊 Compare Services</a>
-            <a href="/pricing" className="feature-badge font-medium">💰 See Pricing</a>
-          </div>
-
-          {/* Premium Phone Number - Hero text orange (#FF6B35) */}
-          <a
-            href="tel:+15877428885"
-            className="inline-flex items-center gap-3 px-6 py-3 mb-8 text-xl md:text-2xl font-bold bg-white backdrop-blur-sm rounded-full shadow-elegant hover:shadow-glow hover:scale-105 transition-all duration-300 border-2 border-primary/20"
-            style={{ color: '#FF6B35' }}
-            aria-label="Call for demo"
-          >
-            <svg className="w-6 h-6 md:w-7 md:h-7" fill="none" stroke="currentColor" viewBox="0 0 24 24" xmlns="http://www.w3.org/2000/svg" style={{ color: '#FF6B35' }}>
-              <path strokeLinecap="round" strokeLinejoin="round" strokeWidth={2} d="M3 5a2 2 0 012-2h3.28a1 1 0 01.948.684l1.498 4.493a1 1 0 01-.502 1.21l-2.257 1.13a11.042 11.042 0 005.516 5.516l1.13-2.257a1 1 0 011.21-.502l4.493 1.498a1 1 0 01.684.949V19a2 2 0 01-2 2h-1C9.716 21 3 14.284 3 6V5z" />
-            </svg>
-            <span>587-742-8885</span>
-            <span className="text-sm font-semibold uppercase tracking-wide" style={{ color: '#FF6B35' }}>FOR DEMO</span>
-          </a>
-
-          <h2 className="hero-tagline mb-12 mt-16 text-center py-0 font-semibold mx-auto" style={{ fontSize: 'clamp(1.5rem, 3vw + 0.5rem, 2.5rem)' }} data-lovable-lock="structure-only">Help us help you.</h2>
-
-          {/* Custom grid layout for side-by-side components */}
-          <div className="hero-roi__container mx-auto" data-lovable-lock="structure-only" aria-label="Start Trial and ROI">
-            <div className="hero-roi__grid" data-node="grid" data-lovable-lock="structure-only">
-              <div id="roi-calculator" data-node="ron" data-lovable-lock="structure-only">
-                <RoiCalculator />
-              </div>
-              <div id="start-trial-hero" data-node="start" data-lovable-lock="structure-only">
-                <LeadCaptureCard compact />
-              </div>
-            </div>
-          </div>
-        </div>
-      </div>
-    </section>;
-}
+/**
+ * 🔒 HERO SECTION COMPONENT - PROTECTED BY PERMANENT SAFEGUARDS 🔒
+ *
+ * CRITICAL: READ HERO_GUARDRAILS.md BEFORE MODIFYING
+ *
+ * This component is actively monitored by:
+ * - heroGuardian.ts (performance + structure validation)
+ * - layoutCanon.ts (layout validation)
+ * - layoutGuard.ts (self-healing)
+ *
+ * Protected Elements:
+ * - Brand title: "Your 24/7 Ai Receptionist" (DO NOT CHANGE)
+ * - data-node attributes (REQUIRED for validation)
+ * - Safe area insets (REQUIRED for mobile/PWA)
+ * - Logo optimization (eager loading + aspectRatio)
+ * - Fluid typography (clamp() only, NO fixed units)
+ *
+ * Performance Targets (ENFORCED):
+ * - LCP ≤ 2.5s
+ * - CLS ≤ 0.05
+ *
+ * Any violations will trigger console errors and may block deployment.
+ */
+
+// LOVABLE-GUARD: Only import existing components; do not alter their internals.
+import React from "react";
+import "../styles/hero-roi.css";
+import { LeadCaptureCard } from "../components/sections/LeadCaptureCard";
+import RoiCalculator from "../components/RoiCalculator";
+import officialLogo from '@/assets/official-logo.png';
+export default function HeroRoiDuo() {
+  return <section className="hero-section section-heavy overflow-hidden relative" style={{
+    paddingTop: 'max(env(safe-area-inset-top, 0), 3rem)',
+    paddingBottom: 'max(env(safe-area-inset-bottom, 0), 3rem)',
+    paddingLeft: 'env(safe-area-inset-left, 0)',
+    paddingRight: 'env(safe-area-inset-right, 0)'
+  }} data-lovable-lock="structure-only">
+      {/* Hero gradient overlay - white veil under 40% opacity to keep hero readable */}
+      <div
+        className="absolute inset-0 -z-10"
+        style={{
+          backgroundImage: `url(${backgroundImage})`,
+          backgroundSize: "cover",
+          backgroundPosition: "center",
+          backgroundRepeat: "no-repeat",
+          pointerEvents: "none",
+        }}
+        aria-hidden="true"
+      />
+      {/* Hero gradient overlay - single-color brand orange at 40% opacity */}
+      <div
+        className="absolute inset-0 -z-10"
+        style={{
+          backgroundColor: "hsl(var(--brand-orange-primary) / 0.4)",
+        }}
+        aria-hidden="true"
+      />
+      <div className="hero-gradient" aria-hidden="true" data-testid="hero-bg"></div>
+      <div className="hero-gradient-overlay" aria-hidden="true"></div>
+      <div className="hero-vignette" aria-hidden="true"></div>
+      <div className="container relative z-10" data-lovable-lock="structure-only">
+        {/* Hero Content */}
+        <div className="text-center mb-16" data-lovable-lock="structure-only">
+
+          {/* Logo above hero text - LOCKED */}
+          <div className="flex justify-center mb-8 min-h-[13.3125rem] md:min-h-[17.15625rem] items-center" data-lovable-lock="structure-only">
+            <img
+              src={officialLogo}
+              alt="TradeLine 24/7 Logo"
+              width="189"
+              height="189"
+              className="h-[9.1875rem] md:h-[11.8125rem] w-auto opacity-80"
+              style={{
+                transform: 'translateY(-0.5cm) scale(1.5225) scaleY(1.388625) scaleX(1.388625)',
+                filter: 'drop-shadow(0 4px 8px hsl(0 0% 0% / 0.1))'
+              }}
+              loading="eager"
+              fetchpriority="high"
+              data-lovable-lock="structure-only"
+            />
+          </div>
+
+          <h1 id="hero-h1" className="hero-headline hero-heading font-extrabold mb-6" style={{ fontSize: 'clamp(2rem, 5vw + 1rem, 4.5rem)', lineHeight: '1.1' }} data-lovable-lock="structure-only">
+            Your 24/7 Ai Receptionist!
+          </h1>
+          <p className="hero-tagline mb-8 max-w-3xl mx-auto font-semibold" style={{ fontSize: 'clamp(1rem, 2vw + 0.5rem, 2.5rem)', lineHeight: '1.5' }} data-lovable-lock="structure-only">
+            Never miss a call. Work while you sleep.
+          </p>
+          <div className="flex flex-wrap justify-center gap-4 mb-8 text-sm md:text-base">
+            <a href="/security" className="feature-badge font-medium">🔒 Enterprise Security</a>
+            <a href="/compare" className="feature-badge font-medium">📊 Compare Services</a>
+            <a href="/pricing" className="feature-badge font-medium">💰 See Pricing</a>
+          </div>
+
+          {/* Premium Phone Number - Hero text orange (#FF6B35) */}
+          <a
+            href="tel:+15877428885"
+            className="inline-flex items-center gap-3 px-6 py-3 mb-8 text-xl md:text-2xl font-bold bg-white backdrop-blur-sm rounded-full shadow-elegant hover:shadow-glow hover:scale-105 transition-all duration-300 border-2 border-primary/20"
+            style={{ color: '#FF6B35' }}
+            aria-label="Call for demo"
+          >
+            <svg className="w-6 h-6 md:w-7 md:h-7" fill="none" stroke="currentColor" viewBox="0 0 24 24" xmlns="http://www.w3.org/2000/svg" style={{ color: '#FF6B35' }}>
+              <path strokeLinecap="round" strokeLinejoin="round" strokeWidth={2} d="M3 5a2 2 0 012-2h3.28a1 1 0 01.948.684l1.498 4.493a1 1 0 01-.502 1.21l-2.257 1.13a11.042 11.042 0 005.516 5.516l1.13-2.257a1 1 0 011.21-.502l4.493 1.498a1 1 0 01.684.949V19a2 2 0 01-2 2h-1C9.716 21 3 14.284 3 6V5z" />
+            </svg>
+            <span>587-742-8885</span>
+            <span className="text-sm font-semibold uppercase tracking-wide" style={{ color: '#FF6B35' }}>FOR DEMO</span>
+          </a>
+
+          <h2 className="hero-tagline mb-12 mt-16 text-center py-0 font-semibold mx-auto" style={{ fontSize: 'clamp(1.5rem, 3vw + 0.5rem, 2.5rem)' }} data-lovable-lock="structure-only">Help us help you.</h2>
+
+          {/* Custom grid layout for side-by-side components */}
+          <div className="hero-roi__container mx-auto" data-lovable-lock="structure-only" aria-label="Start Trial and ROI">
+            <div className="hero-roi__grid" data-node="grid" data-lovable-lock="structure-only">
+              <div id="roi-calculator" data-node="ron" data-lovable-lock="structure-only">
+                <RoiCalculator />
+              </div>
+              <div id="start-trial-hero" data-node="start" data-lovable-lock="structure-only">
+                <LeadCaptureCard compact />
+              </div>
+            </div>
+          </div>
+        </div>
+      </div>
+    </section>;
+}