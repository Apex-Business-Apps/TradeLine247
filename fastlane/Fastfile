--- conflicted
+++ resolved
@@ -22,7 +22,6 @@
 platform :ios do
   lane :upload do
     # Get API key components directly from environment variables
-<<<<<<< HEAD
     key_id = ENV.fetch("APP_STORE_CONNECT_KEY_IDENTIFIER")
     issuer_id = ENV.fetch("APP_STORE_CONNECT_ISSUER_ID")
     key_content = normalize_private_key(ENV.fetch("APP_STORE_CONNECT_PRIVATE_KEY"))
@@ -31,25 +30,12 @@
     UI.message("ASC key_id  (APP_STORE_CONNECT_KEY_IDENTIFIER): #{key_id.to_s[0,4]}…")
     UI.message("ASC issuer (APP_STORE_CONNECT_ISSUER_ID): #{issuer_id.to_s[0,8]}…")
     UI.message("ASC private key present? #{key_content&.include?('BEGIN PRIVATE KEY') ? 'yes' : 'no'}")
-=======
-    issuer_id = ENV.fetch("APP_STORE_CONNECT_ISSUER_ID")
-    key_id = ENV.fetch("APP_STORE_ID")
-    key = ENV.fetch("APP_STORE_CONNECT_PRIVATE_KEY")
-
-    UI.message("🔑 Key ID: #{key_id}")
-    UI.message("🔑 Issuer ID: #{issuer_id}")
->>>>>>> 99e4b13b
 
     api_key = app_store_connect_api_key(
       issuer_id: issuer_id,
-<<<<<<< HEAD
       key: key_content,
       duration: 1200,
       in_house: false
-=======
-      key_id: key_id,
-      key: key
->>>>>>> 99e4b13b
     )
 
     # Get IPA_PATH from environment or file (Codemagic script steps are isolated)
