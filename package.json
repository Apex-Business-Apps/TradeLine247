{
  "name": "vite_react_shadcn_ts",
  "private": true,
  "version": "1.0.1",
  "type": "module",
  "engines": {
    "node": "20.x",
    "npm": ">=10.0.0"
  },
  "overrides": {
    "glob": "^11.0.3",
    "js-yaml": "^4.1.1"
  },
  "scripts": {
    "// verify & quality": "────────────────────────────────────────",
    "verify:app": "node scripts/verify-app.cjs",
    "verify:icons": "node scripts/verify_icons.mjs",
    "verify:console": "node scripts/verify-console-usage.mjs",
    "verify:env:public": "node scripts/verify-public-env.mjs",
    "lint": "eslint . --ext .ts,.tsx --max-warnings=0 && node scripts/check-edge-imports.mjs",
    "typecheck": "tsc -p tsconfig.json --noEmit",
    "test:unit": "node scripts/run-vitest.mjs",
    "// web dev/build": "────────────────────────────────────────",
    "dev": "vite",
    "build": "vite build",
    "build:web": "vite build",
    "build:windows": "powershell -ExecutionPolicy Bypass -File ./scripts/build-windows.ps1",
    "build:android": "npm run build:web && npx cap sync android && cd android && ./gradlew bundleRelease",
    "build:ios": "npm run build:web && npx cap sync ios && cd ios/App && xcodebuild -workspace App.xcworkspace -scheme App -configuration Release -archivePath ./build/App.xcarchive archive",
    "build:dev": "vite build --mode development",
    "preview": "vite preview --port 4176 --strictPort",
    "preview:test": "cross-env VITE_ENABLE_TEST_ERROR=true NEXT_PUBLIC_ENABLE_TEST_ERROR=true npm run build && cross-env VITE_ENABLE_TEST_ERROR=true NEXT_PUBLIC_ENABLE_TEST_ERROR=true vite preview --port 4176 --strictPort",
    "test": "node scripts/run-vitest.mjs",
    "test:ci": "npm run lint && npm run typecheck && npm run test:unit && npm run build:web",
    "test:ci:coverage": "node scripts/run-vitest.mjs --coverage",
    "test:e2e": "playwright test tests/e2e/",
    "test:e2e:smoke": "playwright test tests/smoke.spec.ts tests/blank-screen.spec.ts tests/cta-smoke.spec.ts tests/preview-health.spec.ts",
    "test:install-browsers": "npx playwright install --with-deps chromium",
    "test:ci:full": "npm run test:install-browsers && npx playwright test --reporter=html",
    "test:a11y": "playwright test tests/e2e/a11y-comprehensive.spec.ts tests/e2e/a11y-smoke.spec.ts",
    "test:security": "playwright test tests/e2e/security-validation.spec.ts",
    "start": "node server.mjs",
    "// supabase function (secret-encrypt)": "───────────────",
    "check:fn:secret-encrypt": "npx deno@latest check supabase/functions/secret-encrypt/index.ts",
    "deploy:fn:secret-encrypt": "node ./scripts/deploy-secret-encrypt.cjs",
    "deploy:fn:secret-encrypt:manual": "SUPABASE_DEPLOY=1 node ./scripts/deploy-secret-encrypt.cjs",
    "// capacitor helpers & hooks": "──────────────────────────────",
    "cap:sync": "npx cap sync",
    "ios:open": "npx cap open ios",
    "// npm lifecycle hooks": "────────────────────────────────────",
    "prebuild": "node scripts/check-required-files.mjs",
    "postbuild": "npm run verify:app && npm run verify:icons && npm run verify:console",
    "capacitor:sync:before": "npm run build"
  },
  "dependencies": {
    "@capacitor/cli": "^7.4.3",
    "@capacitor/core": "^7.4.3",
    "@capacitor/ios": "^7.4.4",
    "@capacitor/push-notifications": "^7.0.3",
    "@radix-ui/react-accordion": "^1.2.11",
    "@radix-ui/react-alert-dialog": "^1.1.14",
    "@radix-ui/react-avatar": "^1.1.10",
    "@radix-ui/react-checkbox": "^1.3.2",
    "@radix-ui/react-collapsible": "^1.1.12",
    "@radix-ui/react-dialog": "^1.1.14",
    "@radix-ui/react-dropdown-menu": "^2.1.15",
    "@radix-ui/react-label": "^2.1.7",
    "@radix-ui/react-navigation-menu": "^1.2.13",
    "@radix-ui/react-popover": "^1.1.14",
    "@radix-ui/react-progress": "^1.1.7",
    "@radix-ui/react-radio-group": "^1.3.7",
    "@radix-ui/react-scroll-area": "^1.2.9",
    "@radix-ui/react-select": "^2.2.5",
    "@radix-ui/react-separator": "^1.1.7",
    "@radix-ui/react-slider": "^1.3.5",
    "@radix-ui/react-slot": "^1.2.3",
    "@radix-ui/react-switch": "^1.2.6",
    "@radix-ui/react-tabs": "^1.1.12",
    "@radix-ui/react-toast": "^1.2.14",
    "@radix-ui/react-tooltip": "^1.2.7",
    "@supabase/supabase-js": "^2.86.0",
    "@tanstack/react-query": "^5.83.0",
    "class-variance-authority": "^0.7.1",
    "clsx": "^2.1.1",
    "cmdk": "^1.1.1",
    "date-fns": "^3.6.0",
    "embla-carousel-react": "^8.6.0",
    "express": "^4.21.2",
    "firebase-admin": "^13.6.0",
    "i18next": "^25.5.2",
    "i18next-browser-languagedetector": "^8.2.0",
    "i18next-http-backend": "^3.0.2",
    "input-otp": "^1.4.2",
    "libphonenumber-js": "^1.12.23",
    "lovable-tagger": "^1.1.11",
    "lucide-react": "^0.552.0",
    "next-themes": "^0.3.0",
    "react": "^18.3.1",
    "react-day-picker": "^9.11.3",
    "react-dom": "^18.3.1",
    "react-helmet-async": "^2.0.5",
    "react-hook-form": "^7.66.1",
    "react-i18next": "^16.0.0",
    "react-resizable-panels": "^2.1.9",
    "react-router-dom": "^7.9.4",
    "react-swipeable": "^7.0.2",
    "recharts": "^3.5.0",
    "sonner": "^1.7.4",
    "tailwind-merge": "^2.6.0",
    "tailwindcss-animate": "^1.0.7",
    "vaul": "^1.1.2",
    "zod": "^3.25.76",
    "zustand": "^4.5.0"
  },
  "devDependencies": {
    "@axe-core/playwright": "4.8.0",
<<<<<<< HEAD
=======
    "@capacitor/assets": "^3.0.5",
>>>>>>> 4e013700
    "@eslint/js": "^9.37.0",
    "@playwright/test": "^1.55.1",
    "@testing-library/dom": "^10.4.0",
    "@testing-library/jest-dom": "^6.6.3",
    "@testing-library/react": "^16.0.1",
    "@testing-library/user-event": "^14.6.1",
    "@types/cors": "^2.8.19",
    "@types/node": "^22.16.5",
    "@types/react": "^18.3.23",
    "@types/react-dom": "^18.3.7",
    "@types/testing-library__jest-dom": "^5.9.1",
    "@vitejs/plugin-react": "^4.3.4",
    "@vitejs/plugin-react-swc": "^4.2.2",
    "autoprefixer": "^10.4.21",
    "axe-core": "^4.11.0",
    "compression": "^1.7.4",
    "cors": "^2.8.5",
    "cross-env": "^7.0.3",
    "eslint": "^9.39.0",
    "eslint-plugin-react-hooks": "^5.2.0",
    "eslint-plugin-react-refresh": "^0.4.24",
    "globals": "^15.15.0",
    "helmet": "^8.1.0",
    "jsdom": "^27.2.0",
    "postcss": "^8.5.6",
    "sharp": "^0.33.5",
    "tailwindcss": "^3.4.17",
    "terser": "^5.44.0",
    "typescript": "^5.8.3",
    "typescript-eslint": "^8.46.2",
    "vite": "^7.2.6",
    "vitest": "^2.1.5"
  }
}<|MERGE_RESOLUTION|>--- conflicted
+++ resolved
@@ -114,10 +114,6 @@
   },
   "devDependencies": {
     "@axe-core/playwright": "4.8.0",
-<<<<<<< HEAD
-=======
-    "@capacitor/assets": "^3.0.5",
->>>>>>> 4e013700
     "@eslint/js": "^9.37.0",
     "@playwright/test": "^1.55.1",
     "@testing-library/dom": "^10.4.0",
