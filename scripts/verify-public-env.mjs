--- conflicted
+++ resolved
@@ -1,6 +1,5 @@
 #!/usr/bin/env node
 
-<<<<<<< HEAD
 /**
  * Verify Public Environment Variables
  *
@@ -27,18 +26,6 @@
 if (missing.length > 0) {
   console.error(`[verify-public-env] Missing required environment variables: ${missing.join(', ')}`);
   process.exit(1);
-=======
-const REQUIRED_PUBLIC_ENV = [
-  'VITE_SUPABASE_URL',
-  'VITE_SUPABASE_ANON_KEY',
-];
-
-const missing = REQUIRED_PUBLIC_ENV.filter((name) => !process.env[name]);
-
-if (missing.length === 0) {
-  console.info('[verify-public-env] All required env vars are present.');
-  process.exit(0);
->>>>>>> be05ae57
 }
 
 const hardFail = process.env.REQUIRE_PUBLIC_ENV === '1';
