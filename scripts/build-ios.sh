#!/usr/bin/env bash
set -euo pipefail

WORKSPACE="${XCODE_WORKSPACE:-ios/App/App.xcworkspace}"
SCHEME="${XCODE_SCHEME:-App}"
CONFIGURATION="${CONFIGURATION:-Release}"
PROFILE_SPECIFIER="TL247_mobpro_tradeline_01"
EXPORT_OPTIONS="/tmp/exportOptions.plist"

echo "[build-ios] Workspace: ${WORKSPACE}"
echo "[build-ios] Scheme:   ${SCHEME}"
echo "[build-ios] Config:   ${CONFIGURATION}"

<<<<<<< HEAD
# Verify that CocoaPods has been installed (xcconfig files should exist)
if [[ ! -f "ios/App/Pods/Target Support Files/Pods-App/Pods-App.release.xcconfig" ]]; then
  echo "[build-ios] ERROR: CocoaPods xcconfig file not found!"
  echo "[build-ios] Make sure 'pod install --repo-update' was run in ios/App directory before this script."
  exit 1
fi
echo "[build-ios] ✅ CocoaPods xcconfig files found"

# Set build number to ensure it's higher than the previously uploaded version (2)
# Use BUILD_NUMBER from Codemagic if available, otherwise default to 3
# Can be disabled by setting DISABLE_BUILD_NUMBER=true for debugging
if [[ "${DISABLE_BUILD_NUMBER:-false}" != "true" ]]; then
  BUILD_NUMBER="${BUILD_NUMBER:-3}"
  echo "[build-ios] Using build number: ${BUILD_NUMBER}"
  XCODEBUILD_EXTRA_ARGS="CURRENT_PROJECT_VERSION=${BUILD_NUMBER}"
else
  echo "[build-ios] Build number setting disabled (DISABLE_BUILD_NUMBER=true)"
  XCODEBUILD_EXTRA_ARGS=""
fi

# Archive
echo "[build-ios] Archiving iOS app..."
xcodebuild archive \
  -workspace "${WORKSPACE}" \
  -scheme "${SCHEME}" \
  -configuration "${CONFIGURATION}" \
  -archivePath "${ARCHIVE_PATH}" \
  -allowProvisioningUpdates \
  ${XCODEBUILD_EXTRA_ARGS} \
  CODE_SIGN_STYLE=Manual \
  CODE_SIGN_IDENTITY="Apple Distribution: 2755419 Alberta Ltd (NWGUYF42KW)" \
  DEVELOPMENT_TEAM="${TEAM_ID}" \
  PROVISIONING_PROFILE_SPECIFIER="TL247_mobpro_tradeline_01" \
  | xcpretty

# Export IPA
echo "[build-ios] Exporting IPA..."
=======
mkdir -p ios/build/export
>>>>>>> 22f3014c

cat >"${EXPORT_OPTIONS}" <<EOF
<?xml version="1.0" encoding="UTF-8"?>
<!DOCTYPE plist PUBLIC "-//Apple//DTD PLIST 1.0//EN" "http://www.apple.com/DTDs/PropertyList-1.0.dtd">
<plist version="1.0">
<dict>
  <key>method</key>
  <string>app-store</string>
  <key>signingStyle</key>
  <string>manual</string>
  <key>teamID</key>
  <string>${TEAM_ID}</string>
  <key>provisioningProfiles</key>
  <dict>
    <key>${BUNDLE_ID}</key>
    <string>${PROFILE_SPECIFIER}</string>
  </dict>
  <key>uploadSymbols</key>
  <true/>
  <key>stripSwiftSymbols</key>
  <true/>
  <key>compileBitcode</key>
  <false/>
</dict>
</plist>
EOF

echo "[build-ios] Archiving with manual signing..."
xcodebuild \
  -workspace "${WORKSPACE}" \
  -scheme "${SCHEME}" \
  -configuration "${CONFIGURATION}" \
  -archivePath ios/build/TradeLine247.xcarchive \
  CODE_SIGN_STYLE=Manual \
  DEVELOPMENT_TEAM="${TEAM_ID}" \
  PROVISIONING_PROFILE_SPECIFIER="${PROFILE_SPECIFIER}" \
  archive

echo "[build-ios] Exporting IPA via xcodebuild -exportArchive..."
xcodebuild -exportArchive \
  -archivePath ios/build/TradeLine247.xcarchive \
  -exportOptionsPlist "${EXPORT_OPTIONS}" \
  -exportPath ios/build/export

echo "[build-ios] Locating generated IPA..."
IPA_SOURCE="$(find ios/build/export -type f -name '*.ipa' | head -1)"

if [ -z "${IPA_SOURCE:-}" ] || [ ! -f "${IPA_SOURCE:-/dev/null}" ]; then
  echo "❌ No IPA produced by xcodebuild export" >&2
  exit 70
fi

cp "${IPA_SOURCE}" ios/build/export/TradeLine247.ipa
ABS_IPA_PATH="$(pwd)/ios/build/export/TradeLine247.ipa"
printf "%s" "${ABS_IPA_PATH}" > ipa_path.txt
printf "%s" "${ABS_IPA_PATH}" > ios/build/export/ipa_path.txt

echo "=============================================="
echo "✅ iOS archive & IPA successfully built"
echo "    IPA:     ios/build/export/TradeLine247.ipa"
echo "    Archive: ios/build/TradeLine247.xcarchive"
echo "=============================================="<|MERGE_RESOLUTION|>--- conflicted
+++ resolved
@@ -11,7 +11,6 @@
 echo "[build-ios] Scheme:   ${SCHEME}"
 echo "[build-ios] Config:   ${CONFIGURATION}"
 
-<<<<<<< HEAD
 # Verify that CocoaPods has been installed (xcconfig files should exist)
 if [[ ! -f "ios/App/Pods/Target Support Files/Pods-App/Pods-App.release.xcconfig" ]]; then
   echo "[build-ios] ERROR: CocoaPods xcconfig file not found!"
@@ -49,9 +48,6 @@
 
 # Export IPA
 echo "[build-ios] Exporting IPA..."
-=======
-mkdir -p ios/build/export
->>>>>>> 22f3014c
 
 cat >"${EXPORT_OPTIONS}" <<EOF
 <?xml version="1.0" encoding="UTF-8"?>
