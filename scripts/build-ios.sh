#!/usr/bin/env bash
set -euo pipefail

<<<<<<< HEAD
# Always start from project root
=======
# Ensure we start from the project root regardless of where the script is called from
>>>>>>> e6b1545d
SCRIPT_DIR="$(cd "$(dirname "${BASH_SOURCE[0]}")" && pwd)"
PROJECT_ROOT="$(cd "$SCRIPT_DIR/.." && pwd)"
cd "$PROJECT_ROOT"

echo "[build-ios] Working directory: $(pwd)"

# --- Core configuration (env-driven with safe defaults) ---
XCODE_WORKSPACE="${XCODE_WORKSPACE:-App/App.xcworkspace}"
XCODE_SCHEME="${XCODE_SCHEME:-App}"
CONFIGURATION="${CONFIGURATION:-Release}"
<<<<<<< HEAD
BUNDLE_ID="${BUNDLE_ID:-com.apex.tradeline}"
TEAM_ID="${TEAM_ID:-NWGUYF42KW}"

IOS_DIR="ios"

# Normalize workspace to always be relative to ios/
if [[ "$XCODE_WORKSPACE" == ios/* ]]; then
  XCODE_WORKSPACE="${XCODE_WORKSPACE#ios/}"
fi

WORKSPACE_ABS_PATH="$PROJECT_ROOT/$IOS_DIR/$XCODE_WORKSPACE"

EXPORT_OPTIONS_PLIST="${EXPORT_OPTIONS_PLIST:-$PROJECT_ROOT/ios/ExportOptions.plist}"
ARCHIVE_PATH="${ARCHIVE_PATH:-$PROJECT_ROOT/ios/build/TradeLine247.xcarchive}"
EXPORT_PATH="${EXPORT_PATH:-$PROJECT_ROOT/ios/build/export}"
=======
ARCHIVE_PATH="${ARCHIVE_PATH:-$PROJECT_ROOT/ios/build/TradeLine247.xcarchive}"
EXPORT_PATH="${EXPORT_PATH:-$PROJECT_ROOT/ios/build/export}"
EXPORT_OPTIONS_PLIST="${EXPORT_OPTIONS_PLIST:-$PROJECT_ROOT/ios/ExportOptions.plist}"
>>>>>>> e6b1545d

log() {
  echo "[build-ios] $*"
}

log "Working directory: $(pwd)"

<<<<<<< HEAD
cat <<INFO
==============================================
🏗️  TradeLine 24/7 iOS Build
==============================================
Workspace: ios/${XCODE_WORKSPACE}
Scheme:    ${XCODE_SCHEME}
Config:    ${CONFIGURATION}
Archive:   ${ARCHIVE_PATH}
Export:    ${EXPORT_PATH}
Bundle ID: ${BUNDLE_ID}
Team ID:   ${TEAM_ID}
==============================================
INFO

echo "[build-ios] Building web assets..."
=======
log "Building web assets..."
>>>>>>> e6b1545d
npm run build

log "Syncing Capacitor iOS project..."
npx cap sync ios

<<<<<<< HEAD
echo "[build-ios] Installing CocoaPods dependencies..."
pushd "$PROJECT_ROOT/ios/App" >/dev/null
pod install --repo-update
popd >/dev/null

# Sanity check: workspace must exist after sync + pods
if [[ ! -f "$WORKSPACE_ABS_PATH" ]]; then
  echo "❌ CRITICAL: Xcode workspace not found after Capacitor sync + pod install."
  echo "   Looked for: $WORKSPACE_ABS_PATH"
  exit 1
fi

# Sanity check: bundle id matches expectation
TARGET_BUNDLE_ID="$(
  xcodebuild -showBuildSettings \
    -workspace "$WORKSPACE_ABS_PATH" \
    -scheme "$XCODE_SCHEME" \
    -configuration "$CONFIGURATION" \
    | grep -m1 'PRODUCT_BUNDLE_IDENTIFIER' \
    | awk '{print $3}'
)"

echo "[build-ios] Xcode target bundle id: ${TARGET_BUNDLE_ID}"
if [[ "$TARGET_BUNDLE_ID" != "$BUNDLE_ID" ]]; then
  echo "❌ Bundle ID mismatch. Expected ${BUNDLE_ID}, got ${TARGET_BUNDLE_ID}."
  echo "   Fix the Xcode project to use ${BUNDLE_ID} for the App target (Release)."
  exit 1
fi

echo "[build-ios] Using workspace: $WORKSPACE_ABS_PATH"
echo "[build-ios] Using scheme:   $XCODE_SCHEME"
echo "[build-ios] Configuration:  $CONFIGURATION"

echo "[build-ios] Archiving iOS app..."
xcodebuild archive \
  -workspace "$WORKSPACE_ABS_PATH" \
  -scheme "${XCODE_SCHEME}" \
  -configuration "${CONFIGURATION}" \
=======
# Check for workspace AFTER Capacitor sync creates it (using -d for directory)
if [[ ! -d "ios/${XCODE_WORKSPACE}" ]]; then
  echo "❌ Xcode workspace ios/${XCODE_WORKSPACE} not found" >&2
  exit 1
fi

if [[ ! -f "$EXPORT_OPTIONS_PLIST" ]]; then
  echo "❌ Export options plist missing at $EXPORT_OPTIONS_PLIST" >&2
  exit 1
fi

mkdir -p "$(dirname "$ARCHIVE_PATH")" "$EXPORT_PATH"

log "Using workspace: ${WORKSPACE_PATH#"$PROJECT_ROOT/"}"
log "Using scheme: $XCODE_SCHEME"
log "Configuration: $CONFIGURATION"
log "Archive path: $ARCHIVE_PATH"
log "Export path: $EXPORT_PATH"

log "Archiving iOS app..."
if ! xcodebuild \
  -workspace "$WORKSPACE_PATH" \
  -scheme "$XCODE_SCHEME" \
  -configuration "$CONFIGURATION" \
>>>>>>> e6b1545d
  -destination "generic/platform=iOS" \
  -archivePath "$ARCHIVE_PATH" \
  -allowProvisioningUpdates \
  clean archive; then
  echo "❌ xcodebuild archive failed" >&2
  exit 1
fi

if [[ ! -d "$ARCHIVE_PATH" ]]; then
  echo "❌ Archive not created at ${ARCHIVE_PATH}" >&2
  exit 1
fi
log "Archive created"

<<<<<<< HEAD
IPA_PATH="$(find "${EXPORT_PATH}" -maxdepth 1 -name "*.ipa" | head -1)"
=======
log "Exporting IPA..."
if ! xcodebuild -exportArchive \
  -archivePath "$ARCHIVE_PATH" \
  -exportOptionsPlist "$EXPORT_OPTIONS_PLIST" \
  -exportPath "$EXPORT_PATH" \
  -allowProvisioningUpdates; then
  echo "❌ xcodebuild exportArchive failed" >&2
  exit 1
fi

log "Selecting IPA..."
IPA_PATH=$(find "$EXPORT_PATH" -maxdepth 1 -name "*.ipa" -type f -print0 | xargs -0 ls -t 2>/dev/null | head -1 || true)

if [[ -z "$IPA_PATH" || ! -f "$IPA_PATH" ]]; then
  echo "❌ CRITICAL: IPA file not found in ${EXPORT_PATH}" >&2
  echo "   Contents of export directory:" >&2
  ls -la "$EXPORT_PATH" 2>/dev/null || echo "   Export directory not found" >&2
  exit 70
fi
>>>>>>> e6b1545d

IPA_SIZE=$(stat -f%z "$IPA_PATH" 2>/dev/null || stat -c%s "$IPA_PATH" 2>/dev/null || echo "0")
if [[ "$IPA_SIZE" -lt 10000000 ]]; then
  echo "❌ IPA file seems too small (${IPA_SIZE} bytes), likely corrupted" >&2
  exit 70
fi

export IPA_PATH
printf "%s" "$IPA_PATH" > "$EXPORT_PATH/ipa_path.txt"
log "IPA ready: ${IPA_PATH#"$PROJECT_ROOT/"} (${IPA_SIZE} bytes)"

<<<<<<< HEAD
echo "=============================================="
echo "✅ BUILD SUCCESSFUL"
echo "Archive: ${ARCHIVE_PATH}"
echo "IPA:     ${IPA_PATH}"
=======
cat <<SUCCESS
==============================================
✅ BUILD SUCCESSFUL
Archive: ${ARCHIVE_PATH}
IPA:     ${IPA_PATH}
==============================================
SUCCESS
>>>>>>> e6b1545d
<|MERGE_RESOLUTION|>--- conflicted
+++ resolved
@@ -1,11 +1,7 @@
 #!/usr/bin/env bash
 set -euo pipefail
 
-<<<<<<< HEAD
 # Always start from project root
-=======
-# Ensure we start from the project root regardless of where the script is called from
->>>>>>> e6b1545d
 SCRIPT_DIR="$(cd "$(dirname "${BASH_SOURCE[0]}")" && pwd)"
 PROJECT_ROOT="$(cd "$SCRIPT_DIR/.." && pwd)"
 cd "$PROJECT_ROOT"
@@ -16,7 +12,6 @@
 XCODE_WORKSPACE="${XCODE_WORKSPACE:-App/App.xcworkspace}"
 XCODE_SCHEME="${XCODE_SCHEME:-App}"
 CONFIGURATION="${CONFIGURATION:-Release}"
-<<<<<<< HEAD
 BUNDLE_ID="${BUNDLE_ID:-com.apex.tradeline}"
 TEAM_ID="${TEAM_ID:-NWGUYF42KW}"
 
@@ -32,11 +27,6 @@
 EXPORT_OPTIONS_PLIST="${EXPORT_OPTIONS_PLIST:-$PROJECT_ROOT/ios/ExportOptions.plist}"
 ARCHIVE_PATH="${ARCHIVE_PATH:-$PROJECT_ROOT/ios/build/TradeLine247.xcarchive}"
 EXPORT_PATH="${EXPORT_PATH:-$PROJECT_ROOT/ios/build/export}"
-=======
-ARCHIVE_PATH="${ARCHIVE_PATH:-$PROJECT_ROOT/ios/build/TradeLine247.xcarchive}"
-EXPORT_PATH="${EXPORT_PATH:-$PROJECT_ROOT/ios/build/export}"
-EXPORT_OPTIONS_PLIST="${EXPORT_OPTIONS_PLIST:-$PROJECT_ROOT/ios/ExportOptions.plist}"
->>>>>>> e6b1545d
 
 log() {
   echo "[build-ios] $*"
@@ -44,31 +34,12 @@
 
 log "Working directory: $(pwd)"
 
-<<<<<<< HEAD
 cat <<INFO
-==============================================
-🏗️  TradeLine 24/7 iOS Build
-==============================================
-Workspace: ios/${XCODE_WORKSPACE}
-Scheme:    ${XCODE_SCHEME}
-Config:    ${CONFIGURATION}
-Archive:   ${ARCHIVE_PATH}
-Export:    ${EXPORT_PATH}
-Bundle ID: ${BUNDLE_ID}
-Team ID:   ${TEAM_ID}
-==============================================
-INFO
-
-echo "[build-ios] Building web assets..."
-=======
-log "Building web assets..."
->>>>>>> e6b1545d
 npm run build
 
 log "Syncing Capacitor iOS project..."
 npx cap sync ios
 
-<<<<<<< HEAD
 echo "[build-ios] Installing CocoaPods dependencies..."
 pushd "$PROJECT_ROOT/ios/App" >/dev/null
 pod install --repo-update
@@ -107,32 +78,6 @@
   -workspace "$WORKSPACE_ABS_PATH" \
   -scheme "${XCODE_SCHEME}" \
   -configuration "${CONFIGURATION}" \
-=======
-# Check for workspace AFTER Capacitor sync creates it (using -d for directory)
-if [[ ! -d "ios/${XCODE_WORKSPACE}" ]]; then
-  echo "❌ Xcode workspace ios/${XCODE_WORKSPACE} not found" >&2
-  exit 1
-fi
-
-if [[ ! -f "$EXPORT_OPTIONS_PLIST" ]]; then
-  echo "❌ Export options plist missing at $EXPORT_OPTIONS_PLIST" >&2
-  exit 1
-fi
-
-mkdir -p "$(dirname "$ARCHIVE_PATH")" "$EXPORT_PATH"
-
-log "Using workspace: ${WORKSPACE_PATH#"$PROJECT_ROOT/"}"
-log "Using scheme: $XCODE_SCHEME"
-log "Configuration: $CONFIGURATION"
-log "Archive path: $ARCHIVE_PATH"
-log "Export path: $EXPORT_PATH"
-
-log "Archiving iOS app..."
-if ! xcodebuild \
-  -workspace "$WORKSPACE_PATH" \
-  -scheme "$XCODE_SCHEME" \
-  -configuration "$CONFIGURATION" \
->>>>>>> e6b1545d
   -destination "generic/platform=iOS" \
   -archivePath "$ARCHIVE_PATH" \
   -allowProvisioningUpdates \
@@ -147,29 +92,7 @@
 fi
 log "Archive created"
 
-<<<<<<< HEAD
 IPA_PATH="$(find "${EXPORT_PATH}" -maxdepth 1 -name "*.ipa" | head -1)"
-=======
-log "Exporting IPA..."
-if ! xcodebuild -exportArchive \
-  -archivePath "$ARCHIVE_PATH" \
-  -exportOptionsPlist "$EXPORT_OPTIONS_PLIST" \
-  -exportPath "$EXPORT_PATH" \
-  -allowProvisioningUpdates; then
-  echo "❌ xcodebuild exportArchive failed" >&2
-  exit 1
-fi
-
-log "Selecting IPA..."
-IPA_PATH=$(find "$EXPORT_PATH" -maxdepth 1 -name "*.ipa" -type f -print0 | xargs -0 ls -t 2>/dev/null | head -1 || true)
-
-if [[ -z "$IPA_PATH" || ! -f "$IPA_PATH" ]]; then
-  echo "❌ CRITICAL: IPA file not found in ${EXPORT_PATH}" >&2
-  echo "   Contents of export directory:" >&2
-  ls -la "$EXPORT_PATH" 2>/dev/null || echo "   Export directory not found" >&2
-  exit 70
-fi
->>>>>>> e6b1545d
 
 IPA_SIZE=$(stat -f%z "$IPA_PATH" 2>/dev/null || stat -c%s "$IPA_PATH" 2>/dev/null || echo "0")
 if [[ "$IPA_SIZE" -lt 10000000 ]]; then
@@ -181,17 +104,7 @@
 printf "%s" "$IPA_PATH" > "$EXPORT_PATH/ipa_path.txt"
 log "IPA ready: ${IPA_PATH#"$PROJECT_ROOT/"} (${IPA_SIZE} bytes)"
 
-<<<<<<< HEAD
 echo "=============================================="
 echo "✅ BUILD SUCCESSFUL"
 echo "Archive: ${ARCHIVE_PATH}"
-echo "IPA:     ${IPA_PATH}"
-=======
-cat <<SUCCESS
-==============================================
-✅ BUILD SUCCESSFUL
-Archive: ${ARCHIVE_PATH}
-IPA:     ${IPA_PATH}
-==============================================
-SUCCESS
->>>>>>> e6b1545d
+echo "IPA:     ${IPA_PATH}"