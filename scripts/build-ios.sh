--- conflicted
+++ resolved
@@ -1,113 +1,76 @@
-#!/bin/bash
+#!/usr/bin/env bash
 # =============================================================================
 # TradeLine 24/7 - iOS Build Script for Codemagic
 # =============================================================================
-# Version: 3.0.0 (Fixed: Provisioning profile scope)
+# Version: 3.1.0 (Merged: Manual signing with workspace detection)
 #
-# FIX: Provisioning profile must NOT be passed globally to xcodebuild.
-#      Pods/frameworks don't support provisioning profiles.
-#      Profile is specified ONLY in ExportOptions.plist for IPA export.
+# FIX: Provisioning profile is now committed in project.pbxproj, so we don't
+#      mutate it at runtime. The App target uses manual signing with explicit
+#      PROVISIONING_PROFILE_SPECIFIER for Codemagic builds.
 # =============================================================================
 
-set -e
-set -o pipefail
+set -euo pipefail
 
-<<<<<<< HEAD
+ROOT="$(cd "$(dirname "${BASH_SOURCE[0]}")/.." && pwd)"
+cd "$ROOT"
+
+# Configuration
 TEAM_ID="${TEAM_ID:-NWGUYF42KW}"
 BUNDLE_ID="${BUNDLE_ID:-com.apex.tradeline}"
-XCODE_WORKSPACE="${XCODE_WORKSPACE:-ios/App/App.xcworkspace}"
+PROVISIONING_PROFILE_NAME="${PROVISIONING_PROFILE_NAME:-TL247_mobpro_tradeline_01}"
 XCODE_SCHEME="${XCODE_SCHEME:-App}"
-PROVISIONING_PROFILE_NAME="${PROVISIONING_PROFILE_NAME:-TL247_mobpro_tradeline_01}"
 ARCHIVE_PATH="${ARCHIVE_PATH:-$ROOT/build/App.xcarchive}"
 EXPORT_DIR="$ROOT/build/ipa"
 LOG_DIR="$ROOT/build"
-EXPORT_OPTIONS_PLIST="${EXPORT_OPTIONS_PLIST:-$ROOT/ios/ExportOptions.plist}"
-
-mkdir -p "$(dirname "$ARCHIVE_PATH")" "$EXPORT_DIR" "$LOG_DIR" /tmp/xcodebuild_logs ios/build/export
-
-echo "📦 Ensuring node_modules..."
-if [[ ! -d "node_modules" ]]; then
-  npm ci --legacy-peer-deps
-fi
-
-echo "🔧 Building web app..."
-npm run build
-
-echo "🔄 Syncing Capacitor iOS project..."
-npx cap sync ios
-
-echo "📦 Installing CocoaPods..."
-pushd ios/App >/dev/null 2>&1 || pushd ios >/dev/null
-=======
-# Configuration
-BUNDLE_ID="${BUNDLE_ID:-com.apex.tradeline}"
-TEAM_ID="${TEAM_ID:-NWGUYF42KW}"
-SCHEME="${XCODE_SCHEME:-App}"
-PROVISIONING_PROFILE_NAME="${PROVISIONING_PROFILE_NAME:-TL247_mobpro_tradeline_01}"
+EXPORT_OPTIONS_PLIST="${EXPORT_OPTIONS_PLIST:-$ROOT/build/ExportOptions.plist}"
 
 # Detect workspace
 if [ -f "ios/App/App.xcworkspace/contents.xcworkspacedata" ]; then
-    WORKSPACE="ios/App/App.xcworkspace"
+    XCODE_WORKSPACE="ios/App/App.xcworkspace"
 elif [ -f "ios/App.xcworkspace/contents.xcworkspacedata" ]; then
-    WORKSPACE="ios/App.xcworkspace"
+    XCODE_WORKSPACE="ios/App.xcworkspace"
 else
     echo "❌ ERROR: Could not find Xcode workspace"
     find ios -name "*.xcworkspace" -type d 2>/dev/null || true
     exit 1
 fi
 
+mkdir -p "$(dirname "$ARCHIVE_PATH")" "$EXPORT_DIR" "$LOG_DIR" ios/build/export
+
 echo "=============================================="
 echo "🏗️  TradeLine 24/7 iOS Build"
 echo "=============================================="
 echo "Bundle ID:    $BUNDLE_ID"
 echo "Team ID:      $TEAM_ID"
-echo "Scheme:       $SCHEME"
-echo "Workspace:    $WORKSPACE"
+echo "Scheme:       $XCODE_SCHEME"
+echo "Workspace:    $XCODE_WORKSPACE"
 echo "Profile:      $PROVISIONING_PROFILE_NAME"
 echo "=============================================="
 
-# Build web assets
 echo ""
-echo "📦 Building web assets..."
+echo "📦 Ensuring node_modules..."
+if [[ ! -d "node_modules" ]]; then
+  npm ci --legacy-peer-deps
+fi
+
+echo ""
+echo "🔧 Building web app..."
 npm run build
 
-# Sync Capacitor
 echo ""
 echo "🔄 Syncing Capacitor iOS..."
 npx cap sync ios
 
-# Install CocoaPods
 echo ""
 echo "📦 Installing CocoaPods..."
-cd ios/App
->>>>>>> 73795ca0
+pushd ios/App >/dev/null 2>&1 || pushd ios >/dev/null
 pod install --repo-update
-cd ../..
+popd >/dev/null
 
-# Ensure codemagic-cli-tools
 echo ""
 echo "🧰 Ensuring codemagic-cli-tools..."
-pip install codemagic-cli-tools 2>/dev/null || true
+pip3 install --quiet --upgrade codemagic-cli-tools 2>/dev/null || pip install codemagic-cli-tools 2>/dev/null || true
 
-# Fix Xcode project signing
-echo ""
-echo "🛠️ Forcing manual signing in ios/App/App.xcodeproj/project.pbxproj"
-
-PBXPROJ="ios/App/App.xcodeproj/project.pbxproj"
-if [ -f "$PBXPROJ" ]; then
-    cp "$PBXPROJ" "${PBXPROJ}.backup"
-    sed -i '' 's/CODE_SIGN_STYLE = Automatic;/CODE_SIGN_STYLE = Manual;/g' "$PBXPROJ"
-    sed -i '' 's/ProvisioningStyle = Automatic;/ProvisioningStyle = Manual;/g' "$PBXPROJ"
-    sed -i '' "s/PRODUCT_BUNDLE_IDENTIFIER = .*;/PRODUCT_BUNDLE_IDENTIFIER = ${BUNDLE_ID};/g" "$PBXPROJ"
-    sed -i '' "s/DEVELOPMENT_TEAM = .*;/DEVELOPMENT_TEAM = ${TEAM_ID};/g" "$PBXPROJ"
-fi
-
-<<<<<<< HEAD
-echo "🧰 Ensuring codemagic-cli-tools..."
-pip3 install --quiet --upgrade codemagic-cli-tools
-
-cat > "$EXPORT_OPTIONS_PLIST" <<EOF
-=======
 # Diagnostic output
 echo ""
 echo "🔐 Signing identities:"
@@ -117,45 +80,13 @@
 echo "📱 Provisioning profiles:"
 ls ~/Library/MobileDevice/Provisioning\ Profiles/ || true
 
-# Create build directory
-mkdir -p build
-
 # =============================================================================
-# BUILD ARCHIVE
-# CRITICAL: Do NOT pass PROVISIONING_PROFILE_SPECIFIER here!
-# It applies to ALL targets including Pods which don't support it.
-# =============================================================================
-echo ""
-echo "🏗  Running xcodebuild archive..."
-
-xcodebuild archive \
-    -workspace "$WORKSPACE" \
-    -scheme "$SCHEME" \
-    -configuration Release \
-    -archivePath "build/App.xcarchive" \
-    -destination "generic/platform=iOS" \
-    -allowProvisioningUpdates \
-    CODE_SIGN_STYLE=Manual \
-    DEVELOPMENT_TEAM="$TEAM_ID" \
-    CODE_SIGN_IDENTITY="iPhone Distribution" \
-    PRODUCT_BUNDLE_IDENTIFIER="$BUNDLE_ID" \
-    2>&1 | tee build/xcodebuild.log
-
-if [ ! -d "build/App.xcarchive" ]; then
-    echo "❌ ERROR: Archive was not created"
-    exit 1
-fi
-
-echo "✅ Archive created successfully"
-
-# =============================================================================
-# CREATE EXPORT OPTIONS (Provisioning profile goes HERE, not in archive step)
+# CREATE EXPORT OPTIONS (Provisioning profile specified here for IPA export)
 # =============================================================================
 echo ""
 echo "📝 Creating ExportOptions.plist..."
 
-cat > build/ExportOptions.plist << EOF
->>>>>>> 73795ca0
+cat > "$EXPORT_OPTIONS_PLIST" <<EOF
 <?xml version="1.0" encoding="UTF-8"?>
 <!DOCTYPE plist PUBLIC "-//Apple//DTD PLIST 1.0//EN" "http://www.apple.com/DTDs/PropertyList-1.0.dtd">
 <plist version="1.0">
@@ -183,22 +114,19 @@
 </plist>
 EOF
 
-<<<<<<< HEAD
-echo "🔐 Signing identities:"
-security find-identity -v -p codesigning || true
-echo "📱 Provisioning profiles:"
-ls ~/Library/MobileDevice/Provisioning\ Profiles/ || true
-
-# Print explicit build context so debugging exit code 65 is easier.
+# =============================================================================
+# BUILD ARCHIVE
+# The App target now has manual signing committed in project.pbxproj with
+# PROVISIONING_PROFILE_SPECIFIER set, so we don't need to mutate the project.
+# We just reinforce the same values here for deterministic Codemagic output.
+# =============================================================================
+echo ""
 echo "[build-ios] Workspace: $XCODE_WORKSPACE"
 echo "[build-ios] Scheme: $XCODE_SCHEME"
 echo "[build-ios] Signing (Release): Manual • Team $TEAM_ID • Profile $PROVISIONING_PROFILE_NAME"
+echo ""
+echo "🏗  Running xcodebuild archive..."
 
-# The App target was previously missing a provisioning profile which triggered:
-#   "App requires a provisioning profile. Select a provisioning profile..."
-# After committing the manual-signing settings to the project we simply
-# reinforce the same values here to keep Codemagic output deterministic.
-echo "🏗  Running xcodebuild archive..."
 xcodebuild archive \
   -workspace "$XCODE_WORKSPACE" \
   -scheme "$XCODE_SCHEME" \
@@ -212,7 +140,19 @@
   PRODUCT_BUNDLE_IDENTIFIER="$BUNDLE_ID" \
   2>&1 | tee "$LOG_DIR/xcodebuild.log"
 
+if [ ! -d "$ARCHIVE_PATH" ]; then
+    echo "❌ ERROR: Archive was not created"
+    exit 1
+fi
+
+echo "✅ Archive created successfully"
+
+# =============================================================================
+# EXPORT IPA
+# =============================================================================
+echo ""
 echo "📦 Exporting IPA..."
+
 xcodebuild -exportArchive \
   -archivePath "$ARCHIVE_PATH" \
   -exportPath "$EXPORT_DIR" \
@@ -220,54 +160,31 @@
   -allowProvisioningUpdates \
   2>&1 | tee "$LOG_DIR/export.log"
 
-IPA_PATH=$(find "$EXPORT_DIR" -name "*.ipa" | head -1)
+IPA_PATH=$(find "$EXPORT_DIR" -name "*.ipa" 2>/dev/null | head -1)
 
 if [[ -z "$IPA_PATH" || ! -f "$IPA_PATH" ]]; then
   echo "❌ ERROR: IPA not found in $EXPORT_DIR" >&2
   exit 1
 fi
 
-echo "📁 Copying IPA to ios/build/export for Fastlane..."
-cp "$IPA_PATH" ios/build/export/ 2>/dev/null || true
-
-echo "[build-ios] IPA created at $IPA_PATH"
-if [[ -n "${CM_ENV:-}" ]]; then
-  echo "IPA_PATH=$IPA_PATH" >> "$CM_ENV"
-fi
-=======
-# =============================================================================
-# EXPORT IPA
-# =============================================================================
-echo ""
-echo "📦 Exporting IPA..."
-
-xcodebuild -exportArchive \
-    -archivePath "build/App.xcarchive" \
-    -exportPath "build/ipa" \
-    -exportOptionsPlist "build/ExportOptions.plist" \
-    -allowProvisioningUpdates \
-    2>&1 | tee build/export.log
-
-IPA_FILE=$(find build/ipa -name "*.ipa" 2>/dev/null | head -1)
-
-if [ -z "$IPA_FILE" ]; then
-    echo "❌ ERROR: IPA was not created"
-    exit 1
-fi
-
 echo ""
 echo "=============================================="
 echo "✅ BUILD SUCCESSFUL"
 echo "=============================================="
-echo "Archive: build/App.xcarchive"
-echo "IPA:     $IPA_FILE"
+echo "Archive: $ARCHIVE_PATH"
+echo "IPA:     $IPA_PATH"
 echo "=============================================="
 
-# Copy artifacts to expected locations
+# Copy artifacts to expected locations for Fastlane
 mkdir -p ios/build/export
-cp "$IPA_FILE" ios/build/export/
-cp -r build/App.xcarchive ios/build/TradeLine247.xcarchive 2>/dev/null || true
+cp "$IPA_PATH" ios/build/export/
+cp -r "$ARCHIVE_PATH" ios/build/TradeLine247.xcarchive 2>/dev/null || true
 
+echo ""
 echo "📁 Artifacts ready for upload"
 ls -la ios/build/export/
->>>>>>> 73795ca0
+
+# Export IPA_PATH for Fastlane
+if [[ -n "${CM_ENV:-}" ]]; then
+  echo "IPA_PATH=$IPA_PATH" >> "$CM_ENV"
+fi