--- conflicted
+++ resolved
@@ -2,22 +2,12 @@
 # =============================================================================
 # TradeLine 24/7 - iOS Build Script for Codemagic
 # =============================================================================
-<<<<<<< HEAD
-# Version: 3.1.0 (Merged: Manual signing with workspace detection)
+# Version: 4.1.0 (Fixed: Removed global PROVISIONING_PROFILE_SPECIFIER)
 #
-# FIX: Provisioning profile is now committed in project.pbxproj, so we don't
-#      mutate it at runtime. The App target uses manual signing with explicit
-#      PROVISIONING_PROFILE_SPECIFIER for Codemagic builds.
-=======
-# Version: 4.0.0 (Complete Manual Signing Fix)
-#
-# FIX: Complete manual signing configuration with all parameters:
-#      - CODE_SIGN_STYLE=Manual in project.pbxproj and xcodebuild
-#      - CODE_SIGN_IDENTITY="Apple Distribution"
-#      - PROVISIONING_PROFILE_SPECIFIER explicitly set
-#      - Proper exit codes 65 (archive) and 70 (export)
-#      - ExportOptions.plist with manual signing
->>>>>>> e00b9f08
+# FIX: Pods targets (CapacitorCordova, Capacitor, Pods-App) do not support
+#      provisioning profiles. Removed global PROVISIONING_PROFILE_SPECIFIER
+#      and rely on Codemagic ios_signing + -allowProvisioningUpdates to apply
+#      profile only to App target.
 # =============================================================================
 
 set -euo pipefail
@@ -30,19 +20,12 @@
 BUNDLE_ID="${BUNDLE_ID:-com.apex.tradeline}"
 PROVISIONING_PROFILE_NAME="${PROVISIONING_PROFILE_NAME:-TL247_mobpro_tradeline_01}"
 XCODE_SCHEME="${XCODE_SCHEME:-App}"
-<<<<<<< HEAD
 # Use CM_BUILD_DIR if available (Codemagic), otherwise use ROOT/build
 BUILD_DIR="${CM_BUILD_DIR:-$ROOT/build}"
 ARCHIVE_PATH="${ARCHIVE_PATH:-$BUILD_DIR/TradeLine247.xcarchive}"
 EXPORT_DIR="$BUILD_DIR/ipa"
 LOG_DIR="$BUILD_DIR"
 EXPORT_OPTIONS_PLIST="${EXPORT_OPTIONS_PLIST:-$BUILD_DIR/ExportOptions.plist}"
-=======
-ARCHIVE_PATH="${ARCHIVE_PATH:-$ROOT/build/App.xcarchive}"
-EXPORT_DIR="$ROOT/build/ipa"
-LOG_DIR="$ROOT/build"
-EXPORT_OPTIONS_PLIST="${EXPORT_OPTIONS_PLIST:-$ROOT/build/ExportOptions.plist}"
->>>>>>> e00b9f08
 
 # Detect workspace
 if [ -f "ios/App/App.xcworkspace/contents.xcworkspacedata" ]; then
@@ -88,7 +71,6 @@
 popd >/dev/null
 
 echo ""
-<<<<<<< HEAD
 echo "🔍 Verifying Capacitor Pods signing configuration..."
 # Verify that Capacitor Pods targets have Automatic signing set
 if [ -f "ios/App/Pods/Pods.xcodeproj/project.pbxproj" ]; then
@@ -102,8 +84,6 @@
 fi
 
 echo ""
-=======
->>>>>>> e00b9f08
 echo "🧰 Ensuring codemagic-cli-tools..."
 pip3 install --quiet --upgrade codemagic-cli-tools 2>/dev/null || pip install codemagic-cli-tools 2>/dev/null || true
 
@@ -117,25 +97,16 @@
 ls ~/Library/MobileDevice/Provisioning\ Profiles/ || true
 
 # =============================================================================
-<<<<<<< HEAD
 # CREATE EXPORT OPTIONS
 # Critical: provisioningProfiles dict must ONLY contain the App's bundle ID.
 # Do NOT add entries for Capacitor, CapacitorCordova, or Pods-App.
-=======
-# CREATE EXPORT OPTIONS (Provisioning profile specified here for IPA export)
->>>>>>> e00b9f08
-# =============================================================================
-echo ""
-echo "[build-ios] Creating ExportOptions.plist"
-
-<<<<<<< HEAD
-# EXPORT_OPTIONS_PLIST already set in Configuration section above
+# =============================================================================
+echo ""
+echo "📝 Creating ExportOptions.plist..."
+
 mkdir -p "$(dirname "$EXPORT_OPTIONS_PLIST")"
 
 cat > "$EXPORT_OPTIONS_PLIST" <<'EOF'
-=======
-cat > "$EXPORT_OPTIONS_PLIST" << 'EXPORTEOF'
->>>>>>> e00b9f08
 <?xml version="1.0" encoding="UTF-8"?>
 <!DOCTYPE plist PUBLIC "-//Apple//DTD PLIST 1.0//EN" "http://www.apple.com/DTDs/PropertyList-1.0.dtd">
 <plist version="1.0">
@@ -157,52 +128,7 @@
     </dict>
 </dict>
 </plist>
-EXPORTEOF
-
-# =============================================================================
-# BUILD ARCHIVE
-# The App target now has manual signing committed in project.pbxproj with
-# PROVISIONING_PROFILE_SPECIFIER set, so we don't need to mutate the project.
-# We reinforce all signing parameters for deterministic Codemagic output.
-# =============================================================================
-echo ""
-echo "[build-ios] Running xcodebuild archive"
-echo "  Workspace: $XCODE_WORKSPACE"
-echo "  Scheme: $XCODE_SCHEME"
-echo "  Configuration: Release"
-echo "  Team ID: $TEAM_ID"
-echo "  Bundle ID: $BUNDLE_ID"
-echo "  Signing: Manual (Profile: $PROVISIONING_PROFILE_NAME)"
-echo ""
-echo "🏗  Building archive..."
-
-# Pass all signing parameters explicitly to xcodebuild for deterministic behavior
-xcodebuild archive \
-  -workspace "$XCODE_WORKSPACE" \
-  -scheme "$XCODE_SCHEME" \
-  -configuration Release \
-  -archivePath "$ARCHIVE_PATH" \
-  -destination "generic/platform=iOS" \
-  -allowProvisioningUpdates \
-  CODE_SIGN_STYLE=Manual \
-  CODE_SIGN_IDENTITY="Apple Distribution" \
-  DEVELOPMENT_TEAM="$TEAM_ID" \
-  PROVISIONING_PROFILE_SPECIFIER="$PROVISIONING_PROFILE_NAME" \
-  PRODUCT_BUNDLE_IDENTIFIER="$BUNDLE_ID" \
-  clean archive \
-  2>&1 | tee "$LOG_DIR/xcodebuild.log"
-
-if [ $? -ne 0 ]; then
-  echo "❌ Archive failed"
-  exit 65
-fi
-
-if [ ! -d "$ARCHIVE_PATH" ]; then
-    echo "❌ ERROR: Archive was not created"
-    exit 65
-fi
-
-echo "✅ Archive created successfully"
+EOF
 
 # =============================================================================
 # BUILD ARCHIVE
@@ -218,7 +144,6 @@
 echo "  Team ID:   $TEAM_ID"
 echo "  Bundle ID: $BUNDLE_ID"
 
-# ARCHIVE_PATH already set in Configuration section above
 mkdir -p "$(dirname "$ARCHIVE_PATH")"
 
 xcodebuild archive \
@@ -243,7 +168,7 @@
 
 if [ ! -d "$ARCHIVE_PATH" ]; then
   echo "❌ ERROR: Archive was not created"
-  exit 1
+  exit 65
 fi
 
 echo "✅ Archive succeeded"
@@ -260,25 +185,21 @@
   -exportOptionsPlist "$EXPORT_OPTIONS_PLIST" \
   -allowProvisioningUpdates \
   2>&1 | tee "$LOG_DIR/export.log"
-<<<<<<< HEAD
-=======
-
-if [ $? -ne 0 ]; then
-  echo "❌ Export failed"
-  exit 70
-fi
+
+EXPORT_EXIT=$?
+
+if [ $EXPORT_EXIT -ne 0 ]; then
+  echo "❌ Export failed with exit code $EXPORT_EXIT"
+  exit $EXPORT_EXIT
+fi
+
 echo "✅ IPA exported"
->>>>>>> e00b9f08
 
 IPA_PATH=$(find "$EXPORT_DIR" -name "*.ipa" 2>/dev/null | head -1)
 
 if [[ -z "$IPA_PATH" || ! -f "$IPA_PATH" ]]; then
   echo "❌ ERROR: IPA not found in $EXPORT_DIR" >&2
-<<<<<<< HEAD
-  exit 1
-=======
   exit 70
->>>>>>> e00b9f08
 fi
 
 echo ""
