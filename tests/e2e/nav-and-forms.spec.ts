--- conflicted
+++ resolved
@@ -12,7 +12,6 @@
 test.describe.skip('Nav & refresh', () => {
   for (const p of pages) {
     test(`Quick Action ${p.path} navigates & survives refresh`, async ({ page }) => {
-<<<<<<< HEAD
       // Navigate and wait for React hydration
       await gotoAndWait(page, '/');
 
@@ -29,27 +28,6 @@
       await page.reload({ waitUntil: 'networkidle' });
       await page.waitForLoadState('domcontentloaded');
       await expect(page.getByRole('heading', { level: 1 })).toHaveText(p.h1, { timeout: 30000 });
-=======
-      // Navigate with network idle wait for better stability
-      await page.goto('/', { waitUntil: 'networkidle' });
-
-      // Wait for page to be fully loaded
-      await page.waitForLoadState('domcontentloaded');
-
-      // Find and click the button with increased timeout
-      const button = page.getByRole('button', { name: p.qa });
-      await expect(button).toBeVisible({ timeout: 15000 });
-      await button.click();
-
-      // Wait for navigation and heading to appear
-      await expect(page.getByRole('heading', { level: 1 })).toHaveText(p.h1, { timeout: 15000 });
-
-      // Reload page with network idle wait
-      await page.reload({ waitUntil: 'networkidle' });
-
-      // Verify heading persists after reload
-      await expect(page.getByRole('heading', { level: 1 })).toHaveText(p.h1, { timeout: 15000 });
->>>>>>> c10fbf9b
     });
   }
 });