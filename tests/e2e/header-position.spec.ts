--- conflicted
+++ resolved
@@ -8,14 +8,6 @@
     test(`header left elements should be positioned near left edge at ${width}px width`, async ({ page }) => {
       // Set viewport size before navigation
       await page.setViewportSize({ width, height: 800 });
-<<<<<<< HEAD
-      // Header is visible on all pages, test on homepage
-      await page.goto('/');
-      
-      // Wait for header to be visible
-      const headerLeft = page.locator('#app-header-left');
-      await expect(headerLeft).toBeVisible({ timeout: 10000 });
-=======
 
       // Navigate and wait for React hydration with animations disabled
       await gotoAndWait(page, '/');
@@ -31,7 +23,6 @@
 
       // Get the element and check if it's actually in the DOM
       const headerLeft = page.locator('#app-header-left');
->>>>>>> 221d1ec5
       
       // Wait for element to have non-zero dimensions (proves it's rendered)
       await page.waitForFunction(
@@ -53,16 +44,12 @@
       
       if (boundingBox) {
         // Header should be positioned near left edge (within container padding)
-<<<<<<< HEAD
-        expect(boundingBox.x).toBeLessThanOrEqual(32); // Allow for container padding
-=======
-        // Account for container padding: max(1rem, min(2rem, 4vw))
-        // At 360px: 4vw = 14.4px, so padding is 16px (1rem)
-        // At 768px: 4vw = 30.7px, so padding is 30.7px
-        // At 1024px: 2rem = 32px, so padding is 32px
-        const maxPadding = width <= 360 ? 16 : width <= 768 ? 32 : 32;
+        // Account for container padding: px-4 (1rem = 16px) at 360px
+        // At 360px: padding is 16px (1rem)
+        // At 768px: padding is 24px (1.5rem)
+        // At 1024px: padding is 32px (2rem)
+        const maxPadding = width <= 360 ? 16 : width <= 768 ? 24 : 32;
         expect(boundingBox.x).toBeLessThanOrEqual(maxPadding);
->>>>>>> 221d1ec5
       }
     });
   }
