--- conflicted
+++ resolved
@@ -6,7 +6,6 @@
 
   for (const width of widths) {
     test(`header left elements should be positioned near left edge at ${width}px width`, async ({ page }) => {
-<<<<<<< HEAD
       // Set viewport size before navigation
       await page.setViewportSize({ width, height: 800 });
 
@@ -21,16 +20,6 @@
       await headerLeft.scrollIntoViewIfNeeded();
       await page.waitForTimeout(100);
 
-=======
-      await page.setViewportSize({ width, height: 800 });
-      // Header is visible on all pages, test on homepage
-      await page.goto('/');
-      
-      // Wait for header to be visible
-      const headerLeft = page.locator('#app-header-left');
-      await expect(headerLeft).toBeVisible({ timeout: 10000 });
-      
->>>>>>> 25fc6213
       const boundingBox = await headerLeft.boundingBox();
       expect(boundingBox).not.toBeNull();
       
