import { test, expect } from '@playwright/test';

test.describe('Header Position', () => {
  const widths = [360, 768, 1024];

  for (const width of widths) {
    test(`header left elements should be positioned near left edge at ${width}px width`, async ({ page }) => {
      // Set viewport size
      await page.setViewportSize({ width, height: 800 });
<<<<<<< HEAD
      await page.goto('/');

      // Wait for header to be visible
      const headerLeft = page.locator('#app-header-left');
      await expect(headerLeft).toBeVisible({ timeout: 10000 });
=======

      // Navigate and wait for page to fully load
      await page.goto('/', { waitUntil: 'networkidle' });

      // Wait for page to be fully loaded (DOM + assets)
      await page.waitForLoadState('domcontentloaded');
      await page.waitForLoadState('load');

      // Wait for header element to be in DOM and visible
      const headerLeft = page.locator('#app-header-left');
      await headerLeft.waitFor({ state: 'visible', timeout: 15000 });

      // Ensure layout is stable (wait for any CSS transitions/animations)
      await page.waitForTimeout(500);

      // Ensure element is in viewport
      await headerLeft.scrollIntoViewIfNeeded();
>>>>>>> 18c46a92

      const boundingBox = await headerLeft.boundingBox();
      expect(boundingBox).not.toBeNull();

      if (boundingBox) {
        // Header should be positioned near left edge (within container padding)
        // At mobile (360px): px-3 = 12px
        // At tablet (768px): sm:px-4 = 16px
        // At desktop (1024px): lg:px-6 = 24px
        // Allow 32px max to accommodate all viewports
        expect(boundingBox.x).toBeLessThanOrEqual(32);
      }
    });
  }
});
<|MERGE_RESOLUTION|>--- conflicted
+++ resolved
@@ -7,31 +7,11 @@
     test(`header left elements should be positioned near left edge at ${width}px width`, async ({ page }) => {
       // Set viewport size
       await page.setViewportSize({ width, height: 800 });
-<<<<<<< HEAD
       await page.goto('/');
 
       // Wait for header to be visible
       const headerLeft = page.locator('#app-header-left');
       await expect(headerLeft).toBeVisible({ timeout: 10000 });
-=======
-
-      // Navigate and wait for page to fully load
-      await page.goto('/', { waitUntil: 'networkidle' });
-
-      // Wait for page to be fully loaded (DOM + assets)
-      await page.waitForLoadState('domcontentloaded');
-      await page.waitForLoadState('load');
-
-      // Wait for header element to be in DOM and visible
-      const headerLeft = page.locator('#app-header-left');
-      await headerLeft.waitFor({ state: 'visible', timeout: 15000 });
-
-      // Ensure layout is stable (wait for any CSS transitions/animations)
-      await page.waitForTimeout(500);
-
-      // Ensure element is in viewport
-      await headerLeft.scrollIntoViewIfNeeded();
->>>>>>> 18c46a92
 
       const boundingBox = await headerLeft.boundingBox();
       expect(boundingBox).not.toBeNull();
