import { test, expect } from '@playwright/test';
import { gotoAndWait } from './helpers';

const pages = [
  { testId: 'quick-action-view-calls', h1: /Calls/i, path: '/calls' },
  { testId: 'quick-action-add-number', h1: /Add Number|Buy/i, path: '/numbers/new' },
  { testId: 'quick-action-invite-staff', h1: /Invite|Team/i, path: '/team/invite' },
  { testId: 'quick-action-integrations', h1: /Integrations/i, path: '/integrations' },
];

for (const p of pages) {
  test(`Quick Action ${p.path} navigates & survives refresh`, async ({ page }) => {
<<<<<<< HEAD
    await page.goto('/');
    // Wait for Quick Actions to be visible
    await page.waitForSelector(`[data-testid="${p.testId}"]`, { state: 'visible' });
    await page.getByTestId(p.testId).click();
    await expect(page.getByRole('heading', { level: 1 })).toHaveText(p.h1);
    await page.reload();
    await expect(page.getByRole('heading', { level: 1 })).toHaveText(p.h1);
=======
    // Navigate and wait for React hydration
    await gotoAndWait(page, '/');

    // Scroll quick action into view (below the fold), then assert visibility
    const qa = page.getByTestId(p.testId);
    await qa.scrollIntoViewIfNeeded();
    await expect(qa).toBeVisible({ timeout: 15000 });
    await qa.click();

    // Wait for navigation and heading
    await expect(page.getByRole('heading', { level: 1 })).toHaveText(p.h1, { timeout: 30000 });

    // Reload and verify persistence
    await page.reload({ waitUntil: 'networkidle' });
    await page.waitForLoadState('domcontentloaded');
    await expect(page.getByRole('heading', { level: 1 })).toHaveText(p.h1, { timeout: 30000 });
>>>>>>> 221d1ec5
  });
}<|MERGE_RESOLUTION|>--- conflicted
+++ resolved
@@ -10,15 +10,6 @@
 
 for (const p of pages) {
   test(`Quick Action ${p.path} navigates & survives refresh`, async ({ page }) => {
-<<<<<<< HEAD
-    await page.goto('/');
-    // Wait for Quick Actions to be visible
-    await page.waitForSelector(`[data-testid="${p.testId}"]`, { state: 'visible' });
-    await page.getByTestId(p.testId).click();
-    await expect(page.getByRole('heading', { level: 1 })).toHaveText(p.h1);
-    await page.reload();
-    await expect(page.getByRole('heading', { level: 1 })).toHaveText(p.h1);
-=======
     // Navigate and wait for React hydration
     await gotoAndWait(page, '/');
 
@@ -35,6 +26,5 @@
     await page.reload({ waitUntil: 'networkidle' });
     await page.waitForLoadState('domcontentloaded');
     await expect(page.getByRole('heading', { level: 1 })).toHaveText(p.h1, { timeout: 30000 });
->>>>>>> 221d1ec5
   });
 }