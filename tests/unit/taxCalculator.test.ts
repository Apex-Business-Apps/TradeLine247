--- conflicted
+++ resolved
@@ -22,22 +22,11 @@
   });
 
   it('should calculate BC taxes (GST 5% + PST 7%) correctly', () => {
-<<<<<<< HEAD
     const result = calculateProvincialTaxes(40000, 'BC');
     expect(result.gst).toBe(2000);
     expect(result.pst).toBeCloseTo(2800, 2); // Use toBeCloseTo for floating point
     expect(result.hst).toBe(0);
     expect(result.total).toBeCloseTo(4800, 2);
-=======
-    const result = calculateQuote({
-      vehiclePrice: 40000,
-      province: 'BC'
-    });
-    expect(result.gst).toBe(2000); // 40000 * 0.05
-    expect(result.pst).toBeCloseTo(2800, 2); // 40000 * 0.07 (floating point precision)
-    expect(result.hst).toBe(0);
-    expect(result.totalTaxes).toBeCloseTo(4800, 2);
->>>>>>> a8542836
   });
 
   it('should calculate Alberta GST only (5%) correctly', () => {
@@ -131,7 +120,6 @@
 
     const quote = calculateQuote(params);
 
-<<<<<<< HEAD
     // Subtotal: vehiclePrice + dealerFees - incentives = 35000 + 500 - 1000 = 34500
     expect(quote.subtotal).toBe(34500);
 
@@ -140,23 +128,6 @@
     expect(quote.totalTaxes).toBe(3835);
 
     // Total: subtotal + totalTaxes = 34500 + 3835 = 38335
-=======
-    // Subtotal: vehiclePrice + dealerFees + addons - incentives
-    // = 35000 + 500 + 0 - 1000 = 34500
-    expect(quote.subtotal).toBe(34500);
-
-    // Net trade-in: tradeInValue - tradeInPayoff = 5000 - 0 = 5000
-    expect(quote.netTradeIn).toBe(5000);
-
-    // Taxable amount: subtotal - netTradeIn = 34500 - 5000 = 29500
-    expect(quote.taxableAmount).toBe(29500);
-
-    // HST: 29500 * 0.13 = 3835
-    expect(quote.hst).toBe(3835);
-    expect(quote.totalTaxes).toBe(3835);
-
-    // Total price: subtotal + taxes = 34500 + 3835 = 38335
->>>>>>> a8542836
     expect(quote.totalPrice).toBe(38335);
 
     // Amount to finance: totalPrice - downPayment - netTradeIn
@@ -164,22 +135,14 @@
     expect(quote.amountToFinance).toBe(26335);
   });
 
-<<<<<<< HEAD
   it('should handle purchase without trade-in', () => {
     const params = {
       vehiclePrice: 25000,
       province: 'BC' as const,
-=======
-  it('should handle simple vehicle purchase', () => {
-    const params = {
-      vehiclePrice: 25000,
-      province: 'BC' as const
->>>>>>> a8542836
     };
 
     const quote = calculateQuote(params);
 
-<<<<<<< HEAD
     // Subtotal: 25000
     expect(quote.subtotal).toBe(25000);
 
@@ -189,12 +152,6 @@
 
     // Total price: 25000 + 3000 = 28000
     expect(quote.totalPrice).toBe(28000);
-=======
-    expect(quote.subtotal).toBe(25000);
-    expect(quote.totalTaxes).toBe(3000); // 25000 * 0.12 (BC: 5% GST + 7% PST)
-    expect(quote.totalPrice).toBe(28000);
-    expect(quote.amountToFinance).toBe(28000);
->>>>>>> a8542836
   });
 
   it('should apply incentives correctly', () => {
