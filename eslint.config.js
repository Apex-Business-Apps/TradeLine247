import js from "@eslint/js";
import globals from "globals";
import reactHooks from "eslint-plugin-react-hooks";
import reactRefresh from "eslint-plugin-react-refresh";
import tseslint from "typescript-eslint";

const reactNoUnknownPropertyRule = {
  meta: {
    type: "problem",
    docs: {
      description: "Disallow unknown React DOM properties",
    },
    schema: [
      {
        type: "object",
        properties: {
          ignore: {
            type: "array",
            items: { type: "string" },
            uniqueItems: true,
          },
        },
        additionalProperties: false,
      },
    ],
    messages: {
      unknownProp: "Unknown property '{{name}}'. Did you mean '{{suggestion}}'?",
    },
  },
  create(context) {
    const options = context.options[0] ?? {};
    const ignoreList = Array.isArray(options.ignore) ? options.ignore : [];
    const ignore = new Set(ignoreList.map((name) => (typeof name === "string" ? name : String(name))));

    return {
      JSXAttribute(node) {
        if (node.name.type !== "JSXIdentifier") {
          return;
        }

        const propName = node.name.name;
        const lowerCaseName = propName.toLowerCase();

        if (ignore.has(propName) || ignore.has(lowerCaseName)) {
          return;
        }

        if (propName === "fetchPriority") {
          context.report({
            node: node.name,
            messageId: "unknownProp",
            data: {
              name: propName,
              suggestion: "fetchpriority",
            },
          });
        }
      },
    };
  },
};

const reactPlugin = {
  rules: {
    "no-unknown-property": reactNoUnknownPropertyRule,
  },
};

export default tseslint.config(
  {
    ignores: [
      "dist",
      "coverage",
      // Supabase edge functions linting is handled separately
      "supabase/functions",
      // Playwright and other end-to-end helpers rely on permissive types
      "tests",
    ],
  },
  {
    extends: [js.configs.recommended, ...tseslint.configs.recommended],
    files: ["**/*.{ts,tsx}"],
    linterOptions: {
      // Keep noise low; unused disable comments are allowed
      reportUnusedDisableDirectives: "off",
    },
    languageOptions: {
      ecmaVersion: 2020,
      globals: globals.browser,
    },
    plugins: {
      "react-hooks": reactHooks,
      "react-refresh": reactRefresh,
      react: reactPlugin,
    },
    rules: {
      ...reactHooks.configs.recommended.rules,
      "react-refresh/only-export-components": "off",

      // 🚫 Core guard: never render more hooks than previous render
      "react-hooks/rules-of-hooks": "error",
      "react-hooks/exhaustive-deps": "off",

      // Helpful strictness to catch sneaky conditionals
      "no-cond-assign": "error",
      "no-unreachable": "error",
      "no-constant-condition": ["error", { checkLoops: true }],
      "no-return-assign": "error",

<<<<<<< HEAD
      // Relaxations to align with legacy code that intentionally uses flexible types
      "@typescript-eslint/no-explicit-any": "off",
      "@typescript-eslint/no-unused-vars": "off",
      "@typescript-eslint/no-non-null-asserted-optional-chain": "off",
      "@typescript-eslint/no-require-imports": "off",
      "no-useless-escape": "off",
      "no-empty": "off",
      "prefer-const": "off",

=======
      // Align with TypeScript config: intentionally lax settings
      // These match tsconfig.json: noImplicitAny: false, noUnusedLocals: false, noUnusedParameters: false
      "@typescript-eslint/no-explicit-any": "off",
      "@typescript-eslint/no-unused-vars": "off",
      "@typescript-eslint/no-non-null-asserted-optional-chain": "off",
      "no-empty": "off", // Allow intentional empty blocks
      "prefer-const": "off", // Allow mutable declarations for clarity/backwards-compat

    },
  },
  // Phase 2: Test file overrides - stop tests from polluting lint noise
  {
    files: [
      "**/__tests__/*.{ts,tsx}",
      "tests/**/*.{ts,tsx}",
      "**/*.spec.{ts,tsx}",
      "**/*.test.{ts,tsx}"
    ],
    rules: {
      "@typescript-eslint/no-explicit-any": "off",
      "@typescript-eslint/no-non-null-assertion": "off",
      "no-console": "off",
>>>>>>> c5131cce
    },
  },
);
<|MERGE_RESOLUTION|>--- conflicted
+++ resolved
@@ -107,7 +107,6 @@
       "no-constant-condition": ["error", { checkLoops: true }],
       "no-return-assign": "error",
 
-<<<<<<< HEAD
       // Relaxations to align with legacy code that intentionally uses flexible types
       "@typescript-eslint/no-explicit-any": "off",
       "@typescript-eslint/no-unused-vars": "off",
@@ -117,30 +116,6 @@
       "no-empty": "off",
       "prefer-const": "off",
 
-=======
-      // Align with TypeScript config: intentionally lax settings
-      // These match tsconfig.json: noImplicitAny: false, noUnusedLocals: false, noUnusedParameters: false
-      "@typescript-eslint/no-explicit-any": "off",
-      "@typescript-eslint/no-unused-vars": "off",
-      "@typescript-eslint/no-non-null-asserted-optional-chain": "off",
-      "no-empty": "off", // Allow intentional empty blocks
-      "prefer-const": "off", // Allow mutable declarations for clarity/backwards-compat
-
-    },
-  },
-  // Phase 2: Test file overrides - stop tests from polluting lint noise
-  {
-    files: [
-      "**/__tests__/*.{ts,tsx}",
-      "tests/**/*.{ts,tsx}",
-      "**/*.spec.{ts,tsx}",
-      "**/*.test.{ts,tsx}"
-    ],
-    rules: {
-      "@typescript-eslint/no-explicit-any": "off",
-      "@typescript-eslint/no-non-null-assertion": "off",
-      "no-console": "off",
->>>>>>> c5131cce
     },
   },
 );
