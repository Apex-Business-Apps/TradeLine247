--- conflicted
+++ resolved
@@ -22,11 +22,7 @@
     baseURL,
     trace: 'on-first-retry',
     screenshot: 'only-on-failure',
-<<<<<<< HEAD
     bypassCSP,
-=======
-    bypassCSP: shouldBypassCSP,
->>>>>>> d86a1099
   },
   projects: [
     {
