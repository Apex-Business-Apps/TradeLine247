name: CI

on:
  push:
    branches: [ main ]
  pull_request:
    branches: [ main ]
  schedule:
    - cron: '0 9 * * *'

# Prevent pile-ups and zombies
concurrency:
  group: ci-${{ github.ref }}
  cancel-in-progress: true

# Needed to set commit statuses
permissions:
  contents: read
  statuses: write

jobs:
  build:
    # IMPORTANT: job name must be the required context
    name: ci/build
    runs-on: ubuntu-latest
    timeout-minutes: 20
    steps:
      - uses: actions/checkout@v6
      - uses: actions/setup-node@v4
        with:
          node-version: 20
          cache: npm
      - run: npm ci --no-audit --fund=false
      - run: npm run -s typecheck --if-present
      - run: npm run -s build
      - name: Run preflight verifications
        run: |
          npm run -s verify:env:public
          npm run -s verify:app
          npm run -s verify:icons
      - name: Verify web artifact
        run: |
          test -f dist/index.html || (echo "dist/index.html missing" && exit 2)
      - name: Report status (ci/build)
        if: always()
        uses: actions/github-script@v7
        with:
          script: |
            const state = "${{ job.status }}" === "success" ? "success" : "failure";
            const sha = context.payload.pull_request ? context.payload.pull_request.head.sha : context.sha;
            await github.rest.repos.createCommitStatus({
              owner: context.repo.owner, repo: context.repo.repo, sha,
              state, context: "ci/build",
              description: state === "success" ? "Build passed" : "Build failed"
            });

  lint:
    name: ci/lint
    runs-on: ubuntu-latest
    needs: [ build ]
    timeout-minutes: 15
    steps:
      - uses: actions/checkout@v6
      - uses: actions/setup-node@v4
        with:
          node-version: 20
          cache: npm
      - run: npm ci --no-audit --fund=false

      # Merged from props-guard.yml: Check fetchpriority attribute casing
      - name: Check fetchpriority attribute casing
        run: |
          if git grep -n "fetchPriority=" -- src; then
            echo "❌ Found camelCase fetchPriority (use lowercase fetchpriority in HTML)"
            exit 1
          else
            echo "✅ No fetchPriority casing issues detected"
          fi

      - run: npm run -s lint --if-present
      - name: Report status (ci/lint)
        if: always()
        uses: actions/github-script@v7
        with:
          script: |
            const state = "${{ job.status }}" === "success" ? "success" : "failure";
            const sha = context.payload.pull_request ? context.payload.pull_request.head.sha : context.sha;
            await github.rest.repos.createCommitStatus({
              owner: context.repo.owner, repo: context.repo.repo, sha,
              state, context: "ci/lint",
              description: state === "success" ? "Lint passed" : "Lint failed"
            });

  test:
    name: ci/test
    runs-on: ubuntu-latest
    needs: [ build ]
    timeout-minutes: 25
    steps:
      - uses: actions/checkout@v6
      - uses: actions/setup-node@v4
        with:
          node-version: 20
          cache: npm
      - run: npm ci --no-audit --fund=false
      - run: npm run test:ci --if-present
      - name: Report status (ci/test)
        if: always()
        uses: actions/github-script@v7
        with:
          script: |
            const state = "${{ job.status }}" === "success" ? "success" : "failure";
            const sha = context.payload.pull_request ? context.payload.pull_request.head.sha : context.sha;
            await github.rest.repos.createCommitStatus({
              owner: context.repo.owner, repo: context.repo.repo, sha,
              state, context: "ci/test",
              description: state === "success" ? "Tests passed" : "Tests failed"
            });

  e2e-smoke:
    name: e2e/smoke
    runs-on: ubuntu-latest
    needs: [ build ]
    timeout-minutes: 40
    steps:
      - uses: actions/checkout@v6
      - uses: actions/setup-node@v4
        with:
          node-version: 20
          cache: npm
      - run: npm ci --no-audit --fund=false
      - run: npx playwright install --with-deps
      - run: npm run -s build
      - name: Ensure port 4173 is free
        run: |
          lsof -ti:4173 | xargs kill -9 || true
          sleep 2
      - name: Run smoke tests
        run: npx playwright test tests/cta-smoke.spec.ts --reporter=line
        env:
          CI: true

  e2e-full:
    name: e2e/full
    runs-on: ubuntu-latest
    needs: [ build ]
    if: github.event_name == 'schedule' || github.ref == 'refs/heads/main'
    timeout-minutes: 60
    steps:
      - uses: actions/checkout@v6
      - uses: actions/setup-node@v4
        with:
          node-version: 20
          cache: npm
      - run: npm ci --no-audit --fund=false
      - run: npx playwright install --with-deps
      - run: npm run -s build
      - name: Ensure port 4173 is free
        run: |
          lsof -ti:4173 | xargs kill -9 || true
          sleep 2
      - name: Run full E2E tests
        run: npx playwright test --reporter=line
        env:
          CI: true
  
  a11y:
    name: a11y/accessibility
    runs-on: ubuntu-latest
    needs: [ build ]
    timeout-minutes: 30
    steps:
      - uses: actions/checkout@v6
      - uses: actions/setup-node@v4
        with:
          node-version: 20
          cache: npm
      - run: npm ci --no-audit --fund=false
      - run: npx playwright install --with-deps
      - run: npm run -s build
      - name: Ensure port 4173 is free
        run: |
          lsof -ti:4173 | xargs kill -9 || true
          sleep 2
      - name: Run comprehensive accessibility tests
<<<<<<< HEAD
        run: npx playwright test tests/e2e/a11y-comprehensive.spec.ts --reporter=list --reporter=html
=======
        run: npx playwright test tests/e2e/a11y-comprehensive.spec.ts --reporter=line
        env:
          CI: true
>>>>>>> 4e013700
      - name: Upload accessibility report
        if: always()
        uses: actions/upload-artifact@v4
        with:
          name: accessibility-report
          path: playwright-report/
          retention-days: 30
          if-no-files-found: ignore

  lhci:
    name: ci/lighthouse
    runs-on: ubuntu-latest
    needs: [ build ]
    timeout-minutes: 25
    steps:
      - uses: actions/checkout@v6
      - uses: actions/setup-node@v4
        with:
          node-version: 20
          cache: npm
      - run: npm ci --no-audit --fund=false
      - run: npm run -s build
      - run: npx lhci autorun --config=.lighthouserc.cjs<|MERGE_RESOLUTION|>--- conflicted
+++ resolved
@@ -183,13 +183,7 @@
           lsof -ti:4173 | xargs kill -9 || true
           sleep 2
       - name: Run comprehensive accessibility tests
-<<<<<<< HEAD
         run: npx playwright test tests/e2e/a11y-comprehensive.spec.ts --reporter=list --reporter=html
-=======
-        run: npx playwright test tests/e2e/a11y-comprehensive.spec.ts --reporter=line
-        env:
-          CI: true
->>>>>>> 4e013700
       - name: Upload accessibility report
         if: always()
         uses: actions/upload-artifact@v4
