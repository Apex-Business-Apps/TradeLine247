--- conflicted
+++ resolved
@@ -134,7 +134,6 @@
             echo "✅ Auto-merge armed for PR #$PR"
             echo "   Will merge automatically when all required checks pass"
           else
-<<<<<<< HEAD
             # Check if it failed because auto-merge was already enabled (race condition)
             MERGE_STATE_AFTER=$(gh pr view "$PR" --repo "$REPO" --json autoMergeRequest --jq '.autoMergeRequest.enabledAt // empty')
             if [ -n "$MERGE_STATE_AFTER" ]; then
@@ -143,20 +142,6 @@
               exit 0
             fi
             
-=======
-            EXIT_CODE=$?
-
-            # Check if the error is because auto-merge is not enabled
-            if gh pr merge "$PR" --auto --squash --repo "$REPO" 2>&1 | grep -q "Auto merge is not allowed"; then
-              echo "⚠️  Auto-merge is not enabled for this repository"
-              echo "   Skipping auto-merge - PR can be merged manually"
-              echo ""
-              echo "ℹ️  To enable auto-merge:"
-              echo "   Settings → Pull Requests → Allow auto-merge"
-              exit 0
-            fi
-
->>>>>>> 4e013700
             echo "❌ Failed to enable auto-merge"
             echo "   This may be due to:"
             echo "   - Branch protection rules requiring manual approval"
