workflows:
  ios-release-1-0-8:
    name: iOS Release v1.0.8 (TestFlight)
    max_build_duration: 60
    instance_type: mac_mini_m1
    environment:
      groups:
        # VERIFIED: ONE UNDERSCORE
        - appstore_credentials
        # Importing ios_config as seen in your screenshot
        - ios_config
      vars:
<<<<<<< HEAD
        XCODE_WORKSPACE: ios/App/App.xcworkspace
        XCODE_SCHEME: App
        BUNDLE_ID: com.apex.tradeline
        EXPECTED_IOS_VERSION: "1.0.8"
        APP_STORE_ID: $APP_STORE_ID
=======
        # IDs FROM YOUR SUCCESSFUL BUILD LOG
        XCODE_SCHEME: "App"
        BUNDLE_ID: "com.apex.tradeline"
        APP_STORE_ID: "6754187965"
        TEAM_ID: "NWGUYF42KW"
>>>>>>> d1a8a8ec
      xcode: 16.4
      node: 20.19.0

    scripts:
      - name: Install Dependencies
        script: |
          npm install
          gem install cocoapods

<<<<<<< HEAD
      - name: Set iOS version/build (1.0.8 + unique build)
        script: |
          set -euo pipefail
          chmod +x scripts/ci/ios_set_version_build.sh
          ./scripts/ci/ios_set_version_build.sh
=======
      - name: Set iOS Version 1.0.8 & Persist Variables
        script: |
          set -e
          
          # NO COMPROMISE: FORCE VERSION 1.0.8
          TARGET_VERSION="1.0.8"
          
          # Fetch latest build number (default to 0 if fails)
          LATEST_BUILD=$(app-store-connect get-latest-testflight-build-number "$APP_STORE_ID" || echo "0")
          NEW_BUILD=$(($LATEST_BUILD + 1))
          
          echo "🚀 Enforcing Target Version: $TARGET_VERSION"
          echo "🆙 Calculated Build Number: $NEW_BUILD"
          
          # PERSIST TO GLOBAL ENVIRONMENT
          echo "APP_VERSION=$TARGET_VERSION" >> $CM_ENV
          echo "APP_BUILD_NUMBER=$NEW_BUILD" >> $CM_ENV
          
          # Apply to Xcode Project
          cd ios/App
          xcrun agvtool new-marketing-version "$TARGET_VERSION"
          xcrun agvtool new-version -all "$NEW_BUILD"
>>>>>>> d1a8a8ec

      - name: Build Web Assets & Sync Capacitor
        script: |
          set -e
          npm run build
          npx cap sync ios

      - name: Build IPA (Archive & Export)
        script: |
          set -e
          cd ios/App
          
          pod install
          
          XC_WORKSPACE="App.xcworkspace"
          XC_SCHEME="$XCODE_SCHEME"
          ARCHIVE_PATH="../../build/ios/xcarchive/App.xcarchive"
          IPA_PATH="../../build/ios/ipa"
          EXPORT_PLIST="../../export_options.plist"
          
          # Create Export Options Plist
          cat > "$EXPORT_PLIST" <<EOF
          <?xml version="1.0" encoding="UTF-8"?>
          <!DOCTYPE plist PUBLIC "-//Apple//DTD PLIST 1.0//EN" "http://www.apple.com/DTDs/PropertyList-1.0.dtd">
          <plist version="1.0">
          <dict>
              <key>method</key>
              <string>app-store</string>
              <key>teamID</key>
              <string>$TEAM_ID</string>
              <key>provisioningProfiles</key>
              <dict>
                  <key>$BUNDLE_ID</key>
                  <string>TL247_mobpro_tradeline_01</string>
              </dict>
              <key>signingCertificate</key>
              <string>Apple Distribution</string>
              <key>signingStyle</key>
              <string>manual</string>
          </dict>
          </plist>
          EOF
          
          # 1. Archive (CRITICAL FIX: ADDED SIGNING FLAGS)
          xcodebuild archive \
            -workspace "$XC_WORKSPACE" \
            -scheme "$XC_SCHEME" \
            -archivePath "$ARCHIVE_PATH" \
            -allowProvisioningUpdates \
            -sdk iphoneos \
            COMPILER_INDEX_STORE_ENABLE=NO \
            DEVELOPMENT_TEAM="$TEAM_ID" \
            CODE_SIGN_IDENTITY="Apple Distribution" \
            CODE_SIGN_STYLE="Manual"

          # 2. Export IPA
          xcodebuild -exportArchive \
            -archivePath "$ARCHIVE_PATH" \
            -exportPath "$IPA_PATH" \
            -exportOptionsPlist "$EXPORT_PLIST"

      - name: Verify IPA Version (Fail Fast)
        script: |
<<<<<<< HEAD
          set -euo pipefail
          # Load persisted vars (Codemagic exports CM_ENV automatically in later steps)
          chmod +x scripts/ci/verify_ipa.sh
          ./scripts/ci/verify_ipa.sh
=======
          set -e
          echo "🔍 Verifying Build Version: $APP_VERSION"
          
          if [ -z "$APP_VERSION" ]; then
            echo "❌ CRITICAL: APP_VERSION is empty."
            exit 1
          fi
          
          if [ "$APP_VERSION" != "1.0.8" ]; then
             echo "❌ VERSION MISMATCH: Expected 1.0.8, got $APP_VERSION"
             exit 1
          fi
          
          echo "✅ Verification Passed"
>>>>>>> d1a8a8ec

    artifacts:
      - build/ios/ipa/*.ipa
      - /tmp/xcodebuild_logs/*.log
      - build/ios/xcarchive/*.xcarchive

    publishing:
      app_store_connect:
        api_key: $APP_STORE_CONNECT_PRIVATE_KEY
        key_id: $APP_STORE_CONNECT_KEY_IDENTIFIER
        issuer_id: $APP_STORE_CONNECT_ISSUER_ID
        submit_to_testflight: true
        submit_to_app_store: false
        beta_groups:
          - "Internal Testers"<|MERGE_RESOLUTION|>--- conflicted
+++ resolved
@@ -10,19 +10,11 @@
         # Importing ios_config as seen in your screenshot
         - ios_config
       vars:
-<<<<<<< HEAD
         XCODE_WORKSPACE: ios/App/App.xcworkspace
         XCODE_SCHEME: App
         BUNDLE_ID: com.apex.tradeline
         EXPECTED_IOS_VERSION: "1.0.8"
         APP_STORE_ID: $APP_STORE_ID
-=======
-        # IDs FROM YOUR SUCCESSFUL BUILD LOG
-        XCODE_SCHEME: "App"
-        BUNDLE_ID: "com.apex.tradeline"
-        APP_STORE_ID: "6754187965"
-        TEAM_ID: "NWGUYF42KW"
->>>>>>> d1a8a8ec
       xcode: 16.4
       node: 20.19.0
 
@@ -32,36 +24,11 @@
           npm install
           gem install cocoapods
 
-<<<<<<< HEAD
       - name: Set iOS version/build (1.0.8 + unique build)
         script: |
           set -euo pipefail
           chmod +x scripts/ci/ios_set_version_build.sh
           ./scripts/ci/ios_set_version_build.sh
-=======
-      - name: Set iOS Version 1.0.8 & Persist Variables
-        script: |
-          set -e
-          
-          # NO COMPROMISE: FORCE VERSION 1.0.8
-          TARGET_VERSION="1.0.8"
-          
-          # Fetch latest build number (default to 0 if fails)
-          LATEST_BUILD=$(app-store-connect get-latest-testflight-build-number "$APP_STORE_ID" || echo "0")
-          NEW_BUILD=$(($LATEST_BUILD + 1))
-          
-          echo "🚀 Enforcing Target Version: $TARGET_VERSION"
-          echo "🆙 Calculated Build Number: $NEW_BUILD"
-          
-          # PERSIST TO GLOBAL ENVIRONMENT
-          echo "APP_VERSION=$TARGET_VERSION" >> $CM_ENV
-          echo "APP_BUILD_NUMBER=$NEW_BUILD" >> $CM_ENV
-          
-          # Apply to Xcode Project
-          cd ios/App
-          xcrun agvtool new-marketing-version "$TARGET_VERSION"
-          xcrun agvtool new-version -all "$NEW_BUILD"
->>>>>>> d1a8a8ec
 
       - name: Build Web Assets & Sync Capacitor
         script: |
@@ -125,27 +92,10 @@
 
       - name: Verify IPA Version (Fail Fast)
         script: |
-<<<<<<< HEAD
           set -euo pipefail
           # Load persisted vars (Codemagic exports CM_ENV automatically in later steps)
           chmod +x scripts/ci/verify_ipa.sh
           ./scripts/ci/verify_ipa.sh
-=======
-          set -e
-          echo "🔍 Verifying Build Version: $APP_VERSION"
-          
-          if [ -z "$APP_VERSION" ]; then
-            echo "❌ CRITICAL: APP_VERSION is empty."
-            exit 1
-          fi
-          
-          if [ "$APP_VERSION" != "1.0.8" ]; then
-             echo "❌ VERSION MISMATCH: Expected 1.0.8, got $APP_VERSION"
-             exit 1
-          fi
-          
-          echo "✅ Verification Passed"
->>>>>>> d1a8a8ec
 
     artifacts:
       - build/ios/ipa/*.ipa
