--- conflicted
+++ resolved
@@ -82,7 +82,6 @@
 
       - name: Verify IPA version + build (fail-fast)
         script: |
-<<<<<<< HEAD
           set -euo pipefail
           source "$CM_ENV"
 
@@ -118,31 +117,6 @@
 
           rm -rf "$TMP"
           echo "✅ IPA verified. Safe to publish."
-=======
-          set -e
-          IPA_PATH="build/ios/ipa/App.ipa"
-          echo "📦 IPA: $IPA_PATH"
-          
-          # Extract Info.plist from IPA (it's a zip)
-          TEMP_DIR=$(mktemp -d)
-          unzip -q "$IPA_PATH" -d "$TEMP_DIR"
-          
-          # Find Info.plist
-          PLIST_PATH=$(find "$TEMP_DIR" -name "Info.plist" -path "*/Payload/*.app/*" | head -1)
-          echo "✅ IPA Info.plist: $PLIST_PATH"
-          
-          # Read version and build
-          IPA_VERSION=$(/usr/libexec/PlistBuddy -c "Print :CFBundleShortVersionString" "$PLIST_PATH")
-          IPA_BUILD=$(/usr/libexec/PlistBuddy -c "Print :CFBundleVersion" "$PLIST_PATH")
-          
-          echo "✅ IPA Version: $IPA_VERSION"
-          echo "✅ IPA Build:   $IPA_BUILD"
-          
-          # Cleanup
-          rm -rf "$TEMP_DIR"
-          
-          echo "✅ IPA version/build verified. Safe to publish."
->>>>>>> 9a59a73b
 
     artifacts:
       - build/ios/ipa/*.ipa
