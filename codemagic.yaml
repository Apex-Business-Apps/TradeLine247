# ═══════════════════════════════════════════════════════════════════════════════
# TRADELINE 24/7 — iOS Build Pipeline
# GOODBUILD Baseline: Build #77 (Oct 27, 2025) - Commit d075d9b
# ═══════════════════════════════════════════════════════════════════════════════

workflows:
  ios-capacitor-testflight:
    name: iOS • Capacitor -> TestFlight
    instance_type: mac_mini_m2
    max_build_duration: 75

<<<<<<< HEAD
    integrations:
      app_store_connect: codemagic

=======
>>>>>>> 8b3dc446
    environment:
      groups:
        - ios_config
        - appstore_credentials

      ios_signing:
        distribution_type: app_store
        bundle_identifier: com.apex.tradeline

      vars:
        XCODE_SCHEME: App
        XCODE_WORKSPACE: ios/App/App.xcworkspace
        BUNDLE_ID: com.apex.tradeline
        TEAM_ID: NWGUYF42KW
<<<<<<< HEAD
        APP_VERSION: "1.0.2"
=======
        APP_VERSION: "1.0.4"
>>>>>>> 8b3dc446

      node: 20.11.1
      npm: 10
      xcode: 16.4
      cocoapods: default

    cache:
      cache_paths:
        - ~/.npm
        - ~/.cocoapods
        - ios/Pods

    scripts:
      - name: Install dependencies
        script: |
          set -euo pipefail
          npm ci

      - name: Build web assets
        script: |
          set -euo pipefail
          npm run build

      - name: Sync Capacitor for iOS
        script: |
          set -euo pipefail
          npx cap sync ios

      - name: Install CocoaPods
        script: |
          set -euo pipefail
          cd ios/App
          pod install --repo-update

<<<<<<< HEAD
      - name: Set up code signing
        script: |
          set -euo pipefail
          echo "[signing] Applying provisioning profiles..."
          xcode-project use-profiles
          echo "✅ Code signing configured"
=======
      - name: Set iOS version & build number
        script: |
          set -eo pipefail
          bash ./scripts/set-ios-version-from-codemagic.sh

      - name: Fetch and configure code signing
        script: |
          set -euo pipefail
          echo "════════════════════════════════════════════════════════════"
          echo "📋 INITIALIZING CODE SIGNING FOR iOS"
          echo "════════════════════════════════════════════════════════════"

          # Fetch provisioning profiles and certificates from App Store Connect
          echo "Fetching code signing files from App Store Connect..."
          app-store-connect fetch-signing-files \
            "${BUNDLE_ID}" \
            --type IOS_APP_STORE \
            --create

          # List available certificates
          echo ""
          echo "Available certificates:"
          security find-identity -v -p codesigning

          # List provisioning profiles
          echo ""
          echo "Provisioning profiles:"
          ls -la ~/Library/MobileDevice/Provisioning\ Profiles/ 2>/dev/null || echo "⚠️  No profiles directory yet"

          # Configure Xcode project to use the profiles
          echo ""
          echo "Configuring Xcode project..."
          xcode-project use-profiles

          echo ""
          echo "════════════════════════════════════════════════════════════"
          echo "✅ CODE SIGNING CONFIGURED"
          echo "════════════════════════════════════════════════════════════"
>>>>>>> 8b3dc446

      - name: Build archive & IPA
        script: |
          set -euo pipefail

          echo "════════════════════════════════════════════════════════════"
          echo "🔨 BUILDING iOS ARCHIVE & IPA"
          echo "════════════════════════════════════════════════════════════"
          echo "Workspace: ${XCODE_WORKSPACE}"
          echo "Scheme:    ${XCODE_SCHEME}"
          echo "Bundle ID: ${BUNDLE_ID}"
          echo "Team ID:   ${TEAM_ID}"
          echo "════════════════════════════════════════════════════════════"

          xcode-project build-ipa \
            --workspace "${CM_BUILD_DIR}/${XCODE_WORKSPACE}" \
            --scheme "${XCODE_SCHEME}" \
            --config Release \
            --archive-directory "${CM_BUILD_DIR}/build/ios/archive" \
            --ipa-directory "${CM_BUILD_DIR}/build/ios/ipa"

          echo ""
          echo "════════════════════════════════════════════════════════════"
          echo "✅ iOS ARCHIVE & IPA SUCCESSFULLY BUILT"
          echo "════════════════════════════════════════════════════════════"
          ls -la "${CM_BUILD_DIR}/build/ios/ipa/"

      - name: Publish to TestFlight
        script: |
          set -euo pipefail

          echo "[publish] Finding IPA..."
          IPA_PATH=$(find "${CM_BUILD_DIR}/build/ios/ipa" -name "*.ipa" | head -1)

          if [ -z "${IPA_PATH}" ]; then
            echo "❌ ERROR: No IPA file found"
            exit 1
          fi

          echo "[publish] Uploading ${IPA_PATH} to TestFlight..."
          app-store-connect publish \
            --path "${IPA_PATH}" \
            --testflight

          echo "✅ Successfully uploaded to TestFlight"

    artifacts:
      - build/ios/ipa/*.ipa
      - build/ios/archive/*.xcarchive
<<<<<<< HEAD
      - /tmp/xcodebuild_logs/*.log

    publishing:
      app_store_connect:
        auth: integration
        submit_to_testflight: true
        beta_groups:
          - "Internal Testers"
=======
      - /tmp/xcodebuild_logs/*.log
>>>>>>> 8b3dc446
<|MERGE_RESOLUTION|>--- conflicted
+++ resolved
@@ -9,12 +9,6 @@
     instance_type: mac_mini_m2
     max_build_duration: 75
 
-<<<<<<< HEAD
-    integrations:
-      app_store_connect: codemagic
-
-=======
->>>>>>> 8b3dc446
     environment:
       groups:
         - ios_config
@@ -29,11 +23,7 @@
         XCODE_WORKSPACE: ios/App/App.xcworkspace
         BUNDLE_ID: com.apex.tradeline
         TEAM_ID: NWGUYF42KW
-<<<<<<< HEAD
-        APP_VERSION: "1.0.2"
-=======
         APP_VERSION: "1.0.4"
->>>>>>> 8b3dc446
 
       node: 20.11.1
       npm: 10
@@ -68,14 +58,6 @@
           cd ios/App
           pod install --repo-update
 
-<<<<<<< HEAD
-      - name: Set up code signing
-        script: |
-          set -euo pipefail
-          echo "[signing] Applying provisioning profiles..."
-          xcode-project use-profiles
-          echo "✅ Code signing configured"
-=======
       - name: Set iOS version & build number
         script: |
           set -eo pipefail
@@ -114,7 +96,6 @@
           echo "════════════════════════════════════════════════════════════"
           echo "✅ CODE SIGNING CONFIGURED"
           echo "════════════════════════════════════════════════════════════"
->>>>>>> 8b3dc446
 
       - name: Build archive & IPA
         script: |
@@ -164,15 +145,4 @@
     artifacts:
       - build/ios/ipa/*.ipa
       - build/ios/archive/*.xcarchive
-<<<<<<< HEAD
-      - /tmp/xcodebuild_logs/*.log
-
-    publishing:
-      app_store_connect:
-        auth: integration
-        submit_to_testflight: true
-        beta_groups:
-          - "Internal Testers"
-=======
-      - /tmp/xcodebuild_logs/*.log
->>>>>>> 8b3dc446
+      - /tmp/xcodebuild_logs/*.log