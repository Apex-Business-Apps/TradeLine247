workflows:
  ios-capacitor-testflight:
    # iOS workflow uses manual signing with the uploaded distribution certificate
    # and provisioning profile. Removed the second codesign step that attempted
    # automatic App Store Connect signing and caused a 401 error.
    # Previous pipeline used scripts/build-ios.sh which caused xcodebuild archive failures.
    # Updated to match GOODBUILD.txt workflow: direct xcodebuild commands, Xcode 16.4,
    # manual signing with existing cert/profile, Fastlane upload to TestFlight.
    # Environment: XCODE_WORKSPACE=ios/App/App.xcworkspace, XCODE_SCHEME=App,
    # BUNDLE_ID=com.apex.tradeline, TEAM_ID=NWGUYF42KW

    name: iOS • Capacitor -> TestFlight
    instance_type: mac_mini_m1
    max_build_duration: 75
    environment:
      groups:
        - ios_config
        - appstore_credentials
<<<<<<< HEAD

=======
      ios_signing:
        distribution_type: app_store
        bundle_identifier: com.apex.tradeline
>>>>>>> be79e236
      vars:
        XCODE_SCHEME: App

        XCODE_WORKSPACE: ios/App/App.xcworkspace

        BUNDLE_ID: com.apex.tradeline
        TEAM_ID: NWGUYF42KW
      node: 20.11.1
      npm: 10

      xcode: 16.4

      cocoapods: default
    cache:
      cache_paths:
        - ~/.npm
        - ~/.cocoapods
        - ios/Pods
    scripts:
      - name: Install dependencies
        script: npm ci
      
      - name: Quality gates
        script: npm run lint && npm run typecheck && npm run test:unit

      - name: Playwright smoke
        script: |
          npx playwright install --with-deps chromium
          npm run test:e2e:smoke

      - name: Set up code signing identities
        script: |
          #!/usr/bin/env bash
          set -euo pipefail

          echo "[codesign] Initializing keychain and fetching signing assets"
          keychain initialize

      - name: Build archive & IPA

        script: |
          # Xcode project configuration (match GOODBUILD.txt)
          echo "Set iOS versions"
          cd ios/App
          /usr/libexec/PlistBuddy -c "Set :UIDeviceFamily <array><integer>1</integer></array>" App/Info.plist
          cd ../..

          echo "Copy app icons"
          npx capacitor-assets generate --ios

          echo "🏗️  Building archive..."
          xcodebuild archive \
            -workspace ios/App/App.xcworkspace \
            -scheme App \
            -configuration Release \
            -archivePath /Users/builder/clone/build/App.xcarchive \
            -destination generic/platform=iOS \
            -allowProvisioningUpdates \
            CODE_SIGN_STYLE=Manual \
            "CODE_SIGN_IDENTITY=Apple Distribution" \
            DEVELOPMENT_TEAM=NWGUYF42KW \
            PROVISIONING_PROFILE_SPECIFIER=TL247_mobpro_tradeline_01 \
            PRODUCT_BUNDLE_IDENTIFIER=com.apex.tradeline \
            clean archive

          echo "** ARCHIVE SUCCEEDED **"

          echo "📝 Creating ExportOptions.plist..."
          cat > /Users/builder/clone/exportOptions.plist << 'EOF'
<?xml version="1.0" encoding="UTF-8"?>
<!DOCTYPE plist PUBLIC "-//Apple//DTD PLIST 1.0//EN" "http://www.apple.com/DTDs/PropertyList-1.0.dtd">
<plist version="1.0">
<dict>
    <key>method</key>
    <string>app-store</string>
    <key>teamID</key>
    <string>NWGUYF42KW</string>
    <key>uploadBitcode</key>
    <false/>
    <key>uploadSymbols</key>
    <true/>
    <key>compileBitcode</key>
    <false/>
    <key>signingStyle</key>
    <string>manual</string>
    <key>signingCertificate</key>
    <string>Apple Distribution</string>
    <key>provisioningProfiles</key>
    <dict>
        <key>com.apex.tradeline</key>
        <string>TL247_mobpro_tradeline_01</string>
    </dict>
</dict>
</plist>
EOF

          echo "📦 Exporting IPA..."
          xcodebuild -exportArchive \
            -archivePath /Users/builder/clone/build/App.xcarchive \
            -exportPath /Users/builder/clone/export \
            -exportOptionsPlist /Users/builder/clone/exportOptions.plist \
            -allowProvisioningUpdates

          echo "** EXPORT SUCCEEDED **"

          echo "[codesign] Importing certificates into the keychain"
          keychain add-certificates

      - name: Build archive & IPA
        script: |
          #!/usr/bin/env bash
          set -euo pipefail

          echo "[build-ios] Workspace: ${XCODE_WORKSPACE:-ios/App/App.xcworkspace}"
          echo "[build-ios] Scheme:   ${XCODE_SCHEME:-App}"
          echo "[build-ios] Config:   ${CONFIGURATION:-Release}"

          # Ensure codemagic-cli-tools are available (safe to re-run even if installed earlier)
          pip3 install codemagic-cli-tools --upgrade

          # Apply the fetched provisioning profiles to the Xcode project/workspace
          echo "[build-ios] Applying provisioning profiles via xcode-project use-profiles..."
          xcode-project use-profiles

          # Build archive + IPA using Codemagic's Xcode wrapper
          echo "[build-ios] Building IPA via xcode-project build-ipa..."
          xcode-project build-ipa \
            --workspace "${XCODE_WORKSPACE:-ios/App/App.xcworkspace}" \
            --scheme "${XCODE_SCHEME:-App}" \
            --config "${CONFIGURATION:-Release}" \
            --log-path /tmp/xcodebuild_logs

          echo "[build-ios] Locating generated IPA and .xcarchive..."
          set +u
          IPA_SOURCE="$(find build -type f -name '*.ipa' | head -1)"
          ARCHIVE_SOURCE="$(find build -type d -name '*.xcarchive' | head -1)"
          set -u

          if [ -z "${IPA_SOURCE:-}" ] || [ ! -f "${IPA_SOURCE:-/dev/null}" ]; then
            echo "❌ No IPA produced by xcode-project build-ipa" >&2
            exit 70
          fi

          mkdir -p ios/build/export ios/build

          # Copy IPA to legacy path expected by artifacts / any downstream scripts
          cp "${IPA_SOURCE}" ios/build/export/TradeLine247.ipa
          ABS_IPA_PATH="$(pwd)/ios/build/export/TradeLine247.ipa"
          printf "%s" "${ABS_IPA_PATH}" > ipa_path.txt
          printf "%s" "${ABS_IPA_PATH}" > ios/build/export/ipa_path.txt

          # Copy archive to legacy path if present
          if [ -n "${ARCHIVE_SOURCE:-}" ] && [ -d "${ARCHIVE_SOURCE:-}" ]; then
            rm -rf ios/build/TradeLine247.xcarchive
            cp -R "${ARCHIVE_SOURCE}" ios/build/TradeLine247.xcarchive
          fi

          echo "=============================================="
          echo "✅ iOS archive & IPA successfully built"
          echo "    IPA:     ios/build/export/TradeLine247.ipa"
          echo "    Archive: ios/build/TradeLine247.xcarchive"
          echo "=============================================="
      
      - name: 🚀 Upload to TestFlight
        script: |

          bundle install --path vendor/bundle

          export IPA_PATH=/Users/builder/clone/export/App.ipa

          bundle exec fastlane ios upload

          export IPA_PATH=ipa/App.ipa

          bundle exec fastlane ios upload



          echo "════════════════════════════════════════════════════"
          echo "📤 TESTFLIGHT UPLOAD"
          echo "════════════════════════════════════════════════════"
          
          KEY_FILE="/tmp/AuthKey.p8"
          MAX_RETRIES=3
          
          cleanup() { rm -f "$KEY_FILE"; }
          trap cleanup EXIT
          
          for VAR in APP_STORE_CONNECT_KEY_IDENTIFIER APP_STORE_CONNECT_ISSUER_ID APP_STORE_CONNECT_PRIVATE_KEY; do
            [ -z "${!VAR}" ] && echo "❌ $VAR not set" && exit 1
          done
          
          echo "$APP_STORE_CONNECT_PRIVATE_KEY" | base64 --decode > "$KEY_FILE"
          chmod 600 "$KEY_FILE"
          grep -q "BEGIN PRIVATE KEY" "$KEY_FILE" || { echo "❌ Invalid key"; exit 1; }
          
          IPA_PATH=$(cat /Users/builder/clone/ipa_path.txt 2>/dev/null || find /Users/builder/clone/ios/build/export -name "*.ipa" | head -1)
          [ ! -f "$IPA_PATH" ] && echo "❌ No IPA found" && exit 1
          
          echo "✅ IPA: $IPA_PATH ($(du -h "$IPA_PATH" | cut -f1))"
          
          for attempt in $(seq 1 $MAX_RETRIES); do
            echo ""
            echo "📤 Attempt $attempt/$MAX_RETRIES..."
            
            if xcrun altool --upload-app --type ios --file "$IPA_PATH" \
              --apiKey "$APP_STORE_CONNECT_KEY_IDENTIFIER" \
              --apiIssuer "$APP_STORE_CONNECT_ISSUER_ID" \
              --verbose; then
              echo ""
              echo "🎉 UPLOAD SUCCESSFUL"
              exit 0
            fi
            
            [ $attempt -lt $MAX_RETRIES ] && echo "⏳ Retry in 30s..." && sleep 30
          done
          
          echo "❌ Upload failed"
          exit 1
      
      - name: Verify artifacts
        script: bash scripts/verify-codemagic.sh
    
    artifacts:
      - ios/build/export/*.ipa
      - ios/build/TradeLine247.xcarchive
      - build/ios/ipa/*.ipa
      - /tmp/xcodebuild_logs/*.log
      - $HOME/Library/Developer/Xcode/DerivedData/**/Build/**/*.app
      - $HOME/Library/Developer/Xcode/DerivedData/**/Build/**/*.dSYM
      - playwright-report/**/*
      - dist/**/*
      - build-artifacts-sha256.txt
    
    triggering:
      events:
        - push
      branch_patterns:
        - pattern: 'main'

  android-capacitor-release:
    name: Android • Capacitor bundleRelease
    instance_type: linux_x2
    max_build_duration: 60
    environment:
      groups:
        - android_signing
      node: 20.11.1
      npm: 10
      java: 17
    cache:
      cache_paths:
        - ~/.npm
        - ~/.gradle
    scripts:
      - name: Install dependencies
        script: npm ci
      - name: Quality gates
        script: npm run lint && npm run typecheck && npm run test:unit
      - name: Playwright smoke
        script: |
          npx playwright install --with-deps chromium
          npm run test:e2e:smoke
      - name: Build Android App Bundle
        script: bash scripts/build-android.sh
      - name: Verify artifacts
        script: bash scripts/verify-codemagic.sh
    artifacts:
      - android/app/build/outputs/**/*.aab
      - playwright-report/**/*
      - dist/**/*
      - build-artifacts-sha256.txt

  web-tests-only:
    name: Web Tests & Smoke
    instance_type: linux
    max_build_duration: 45
    environment:
      node: 20.11.1
      npm: 10
    cache:
      cache_paths:
        - ~/.npm
    scripts:
      - name: Install dependencies
        script: npm ci
      - name: Lint, typecheck, unit tests
        script: npm run lint && npm run typecheck && npm run test:unit
      - name: Build web bundle
        script: npm run build:web
      - name: Install Playwright browsers
        script: npm run test:install-browsers
      - name: Run full Playwright test suite
        script: npx playwright test --reporter=html
    artifacts:
      - playwright-report/**/*
      - dist/**/*<|MERGE_RESOLUTION|>--- conflicted
+++ resolved
@@ -16,13 +16,6 @@
       groups:
         - ios_config
         - appstore_credentials
-<<<<<<< HEAD
-
-=======
-      ios_signing:
-        distribution_type: app_store
-        bundle_identifier: com.apex.tradeline
->>>>>>> be79e236
       vars:
         XCODE_SCHEME: App
 
