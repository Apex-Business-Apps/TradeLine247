--- conflicted
+++ resolved
@@ -58,7 +58,6 @@
           cd ios/App
           pod install --repo-update
 
-<<<<<<< HEAD
 
 
       - name: Set iOS version & build number
@@ -164,16 +163,6 @@
         script: npm run lint && npm run typecheck && npm run test:unit
 
       - name: Playwright smoke
-=======
-      - name: Set up code signing
-        script: |
-          set -euo pipefail
-          echo "[signing] Applying provisioning profiles..."
-          xcode-project use-profiles
-          echo "✅ Code signing configured"
-
-      - name: Set iOS version & build number
->>>>>>> 5f614ed4
 
         script: |
 
