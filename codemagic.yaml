workflows:
  # ────────────────────────────────────────────────────────────────────────────
  # iOS BUILD FOR APP STORE CONNECT (PRIMARY)
  # ────────────────────────────────────────────────────────────────────────────
  ios-capacitor-testflight:
    name: iOS • Capacitor -> TestFlight
    instance_type: mac_mini_m2
    max_build_duration: 75
    environment:
      groups:
        - ios_config
        - appstore_credentials
      ios_signing:
        distribution_type: app_store
        bundle_identifier: $BUNDLE_ID
      node: 20.11.1
      npm: 10
      xcode: latest
      cocoapods: default
    cache:
      cache_paths:
        - ~/.npm
        - ~/.cocoapods
        -       ios/Pods
    scripts:
      - name: Install dependencies
        script: npm ci
      - name: Install Fastlane
        script: |
          gem install bundler
          bundle install
      - name: Quality gates
        script: npm run lint && npm run typecheck && npm run test:unit
      - name: Playwright smoke
        script: |
          npx playwright install --with-deps chromium
          npm run test:e2e:smoke
      - name: Build archive & IPA
        script: bash scripts/build-ios.sh
      - name: Write ASC API Key to file
        script: |
          set -euo pipefail
          
          # PRIORITY 3: Validate environment variable exists
          if [ -z "${APP_STORE_CONNECT_PRIVATE_KEY:-}" ] && [ -z "${APP_STORE_CONNECT_API_KEY:-}" ] && [ -z "${ASC_API_KEY:-}" ]; then
            echo "❌ ERROR: API key not found. Checked: APP_STORE_CONNECT_PRIVATE_KEY, APP_STORE_CONNECT_API_KEY, ASC_API_KEY"
            exit 1
          fi
          
          # Use first available variable (fallback chain)
          KEY_CONTENT="${APP_STORE_CONNECT_PRIVATE_KEY:-${APP_STORE_CONNECT_API_KEY:-${ASC_API_KEY}}}"
          
          # Write to CM_BUILD_DIR first (persists across steps)
          KEY_FILE="${CM_BUILD_DIR:-/tmp}/AuthKey.p8"
          echo "$KEY_CONTENT" > "$KEY_FILE"
          chmod 600 "$KEY_FILE"
          
          # Validate key format
          if ! grep -q "BEGIN PRIVATE KEY" "$KEY_FILE" || ! grep -q "END PRIVATE KEY" "$KEY_FILE"; then
            echo "❌ ERROR: API key has invalid format (missing BEGIN/END markers)"
            exit 1
          fi
          
          echo "✅ API key written to $KEY_FILE"
          # Debug: verify key format (first/last lines only)
          head -1 "$KEY_FILE"
          tail -1 "$KEY_FILE"
          
          # Also write to /tmp for Fastlane (both locations for reliability)
          cp "$KEY_FILE" /tmp/AuthKey.p8
          chmod 600 /tmp/AuthKey.p8
          echo "✅ API key also copied to /tmp/AuthKey.p8"
          
          # Debug: show which env var was used
          if [ -n "${APP_STORE_CONNECT_PRIVATE_KEY:-}" ]; then
            echo "📝 Using: APP_STORE_CONNECT_PRIVATE_KEY"
          elif [ -n "${APP_STORE_CONNECT_API_KEY:-}" ]; then
            echo "📝 Using: APP_STORE_CONNECT_API_KEY"
          else
            echo "📝 Using: ASC_API_KEY"
          fi
      - name: Upload to TestFlight
        script: bundle exec fastlane ios upload
      - name: Verify artifacts
        script: bash scripts/verify-codemagic.sh
    artifacts:
      - ios/build/export/*.ipa
      - ios/build/TradeLine247.xcarchive
      - playwright-report/**/*
      - dist/**/*
      - build-artifacts-sha256.txt
    triggering:
      events:
        - push
      branch_patterns:
        - pattern: 'main'

  # ────────────────────────────────────────────────────────────────────────────
  # ANDROID BUILD (OPTIONAL)
  # ────────────────────────────────────────────────────────────────────────────
  android-capacitor-release:
    name: Android • Capacitor bundleRelease
    instance_type: linux_x2
    max_build_duration: 60
<<<<<<< HEAD
    # ...environment, cache, scripts, artifacts, publishing...
integrations:
  app_store_connect: Created via API

environment:
  groups:
    - ios_config
    - appstore_credentials
  ios_signing:
    distribution_type: app_store
    bundle_identifier: $BUNDLE_ID
  vars:
    APP_VERSION: "1.0.0"
    APP_BUILD: "1"
    XCODE_WORKSPACE: "ios/App/App.xcworkspace"
    XCODE_SCHEME: "App"
  xcode: latest
  node: 20.11.1
  npm: 10
  cocoapods: default

cache:
  cache_paths:
    - ~/.npm
    - ~/.cocoapods
    - ios/Pods

scripts:
  - name: Sanitize package.json (remove npm/Capacitor hooks)
    script: |
      node --input-type=module -e "
        import fs from 'fs';
        const p = JSON.parse(fs.readFileSync('package.json','utf8'));
        p.scripts = p.scripts || {};
        for (const k of ['prebuild','postbuild','capacitor:sync:before','capacitor:sync:after']) {
          if (p.scripts[k]) delete p.scripts[k];
        }
        fs.writeFileSync('package.json', JSON.stringify(p, null, 2));
      "

  - name: Resolve version/build
    script: |
      APP_BUILD="$(date +%y%m%d%H)"
      echo "APP_BUILD=$APP_BUILD" | tee -a "$CM_ENV"

  - name: Install deps
    script: |
      npm ci --no-audit --no-fund

  - name: Build web (ignore lifecycle hooks)
    script: |
      NPM_CONFIG_IGNORE_SCRIPTS=true npm run build

  - name: Verify built assets (after build)
    script: |
      node scripts/verify-app.cjs
      node scripts/verify_icons.mjs

  - name: Sync Capacitor iOS
    script: |
      npx cap sync ios

  - name: Raise iOS deployment target to 15.0 (project + Podfile)
    script: |
      sed -i '' -E "s/IPHONEOS_DEPLOYMENT_TARGET = [0-9.]+;/IPHONEOS_DEPLOYMENT_TARGET = 15.0;/g" ios/App/App.xcodeproj/project.pbxproj
      if grep -q "platform :ios" ios/App/Podfile; then
        sed -i '' -E "s/platform :ios, *'[0-9.]+'$/platform :ios, '15.0'/" ios/App/Podfile
      else
        (echo "platform :ios, '15.0'"; cat ios/App/Podfile) > ios/App/Podfile.tmp && mv ios/App/Podfile.tmp ios/App/Podfile
      fi

  - name: Install CocoaPods
    script: |
      cd ios/App
      pod install --repo-update

  - name: Set iOS Info.plist versions + iPhone-only device family
    script: |
      PLIST="ios/App/App/Info.plist"
      /usr/libexec/PlistBuddy -c "Set :CFBundleShortVersionString ${APP_VERSION}" "$PLIST"
      /usr/libexec/PlistBuddy -c "Set :CFBundleVersion ${APP_BUILD}" "$PLIST"
      /usr/libexec/PlistBuddy -c "Delete :UIDeviceFamily" "$PLIST" || true
      /usr/libexec/PlistBuddy -c "Add :UIDeviceFamily array" "$PLIST"
      /usr/libexec/PlistBuddy -c "Add :UIDeviceFamily:0 integer 1" "$PLIST"

  - name: Initialize keychain and add certificates
    script: |
      keychain initialize
      keychain add-certificates

  - name: Apply provisioning profiles
    script: |
      xcode-project use-profiles

  - name: Capacitor copy iOS (force + guards)
    script: |
      npx cap copy ios
      [ -f ios/App/App/capacitor.config.json ] || { echo "ERROR: Missing ios/App/App/capacitor.config.json"; exit 1; }
      [ -d ios/App/App/public ] || { echo "ERROR: Missing ios/App/App/public (web assets)"; exit 1; }

  - name: Prepare App Icons (flatten alpha, verify sizes, iPhone only)
    script: |
      set -e
      SRC="public/assets/brand/App_Icons/ios"
      AC="ios/App/App/Assets.xcassets/AppIcon.appiconset"
      APPSTORE="$SRC/AppStore1024.png"
      PHONE180="$SRC/iPhoneApp180.png"
      SPOT120="$SRC/iPhoneSpotlight120.png"
      for f in "$APPSTORE" "$PHONE180" "$SPOT120"; do
        [ -f "$f" ] || { echo "ERROR: $f not found"; exit 1; }
      done
      mkdir -p "$AC"
      ensure_opaque () {
        in="$1"; out="$2"
        if command -v convert >/dev/null 2>&1; then
          convert "$in" -background white -alpha remove -alpha off "$out"
        else
          # Fallback: reencode to PNG with sips (will keep opaque if already opaque)
          /usr/bin/sips -s format png "$in" --out "$out" >/dev/null
        fi
      }
      size_check () {
        file="$1"; need="$2"
        W=$(/usr/bin/sips -g pixelWidth "$file" 2>/dev/null | awk '/pixelWidth/ {print $2}')
        H=$(/usr/bin/sips -g pixelHeight "$file" 2>/dev/null | awk '/pixelHeight/ {print $2}')
        [ "$W"x = "$need"x ] && [ "$H"x = "$need"x ] || { echo "ERROR: $file must be ${need}x${need}"; exit 1; }
      }
      ensure_opaque "$APPSTORE" "$AC/AppStore1024.png"
      ensure_opaque "$PHONE180" "$AC/iPhoneApp180.png"
      ensure_opaque "$SPOT120" "$AC/iPhoneSpotlight120.png"
      size_check "$AC/AppStore1024.png" 1024
      size_check "$AC/iPhoneApp180.png" 180
      size_check "$AC/iPhoneSpotlight120.png" 120
      cat > "$AC/Contents.json" <<'JSON'
      {
        "images": [
          { "idiom": "iphone", "size": "60x60", "scale": "3x", "filename": "iPhoneApp180.png" },
          { "idiom": "iphone", "size": "40x40", "scale": "3x", "filename": "iPhoneSpotlight120.png" },
          { "idiom": "ios-marketing", "size": "1024x1024", "scale": "1x", "filename": "AppStore1024.png" }
        ],
        "info": { "version": 1, "author": "codemagic" }
      }
      JSON

  - name: Detect App Store provisioning profile for export
    script: |
      PROFILE_DIR="$HOME/Library/MobileDevice/Provisioning Profiles"
      PROFILE_NAME=""
      for f in "$PROFILE_DIR"/*.mobileprovision; do
        [ -e "$f" ] || continue
        PLIST=$(/usr/bin/security cms -D -i "$f")
        BID=$(/usr/libexec/PlistBuddy -c "Print :Entitlements:application-identifier" /dev/stdin <<<"$PLIST" 2>/dev/null | sed "s/^[A-Z0-9]*\.//")
        HAS_DEVICES=$(/usr/libexec/PlistBuddy -c "Print :ProvisionedDevices" /dev/stdin <<<"$PLIST" 2>/dev/null && echo yes || echo no)
        ALL_DEVICES=$(/usr/libexec/PlistBuddy -c "Print :ProvisionsAllDevices" /dev/stdin <<<"$PLIST" 2>/dev/null && echo yes || echo no)
        NAME=$(/usr/libexec/PlistBuddy -c "Print :Name" /dev/stdin <<<"$PLIST" 2>/dev/null)
        if [ "$BID" = "$BUNDLE_ID" ] && [ "$HAS_DEVICES" = "no" ] && [ "$ALL_DEVICES" = "no" ]; then
          PROFILE_NAME="$NAME"; break
        fi
      done
      [ -n "$PROFILE_NAME" ] || { echo "ERROR: No App Store profile for $BUNDLE_ID"; exit 1; }
      echo "PROFILE_NAME=$PROFILE_NAME" >> "$CM_ENV"
      echo "Using profile: $PROFILE_NAME"

  - name: Xcode archive (Release)
    script: |
      xcodebuild -workspace "$XCODE_WORKSPACE" \
        -scheme "$XCODE_SCHEME" \
        -configuration Release \
        -sdk iphoneos \
        -destination "generic/platform=iOS" \
        -archivePath "$CM_BUILD_DIR/TradeLine247.xcarchive" \
        -allowProvisioningUpdates \
        clean archive

  - name: Export IPA for App Store (explicit profile)
    script: |
      cat > exportOptions.plist <<PLIST
      <?xml version="1.0" encoding="UTF-8"?>
      <!DOCTYPE plist PUBLIC "-//Apple//DTD PLIST 1.0//EN" "http://www.apple.com/DTDs/PropertyList-1.0.dtd">
      <plist version="1.0">
      <dict>
        <key>method</key><string>app-store</string>
        <key>teamID</key><string>${TEAM_ID}</string>
        <key>stripSwiftSymbols</key><true/>
        <key>compileBitcode</key><false/>
        <key>provisioningProfiles</key>
        <dict>
          <key>${BUNDLE_ID}</key><string>${PROFILE_NAME}</string>
        </dict>
      </dict>
      </plist>
      PLIST
      xcodebuild -exportArchive \
        -archivePath "$CM_BUILD_DIR/TradeLine247.xcarchive" \
        -exportOptionsPlist exportOptions.plist \
        -exportPath "$CM_BUILD_DIR/export"

  - name: Locate exported IPA and set IPA_PATH
    script: |
      IPA=$(ls "$CM_BUILD_DIR/export"/*.ipa | head -n1)
      [ -n "$IPA" ] || { echo "ERROR: No IPA found in $CM_BUILD_DIR/export"; exit 1; }
      echo "IPA_PATH=$IPA" >> "$CM_ENV"
      echo "Found IPA: $IPA"

  - name: Install Fastlane
    script: |
      gem install fastlane

  - name: Upload to TestFlight via Fastlane
    script: |
      fastlane ios upload

artifacts:
  - $CM_BUILD_DIR/export/*.ipa
  - $CM_BUILD_DIR/TradeLine247.xcarchive

publishing:
  # Disabled: Using Fastlane upload_to_testflight instead
  # app_store_connect:
  #   auth: integration
  #   submit_to_testflight: true
=======
    environment:
      groups:
        - android_signing
      node: 20.11.1
      npm: 10
      java: 17
    cache:
      cache_paths:
        - ~/.npm
        - ~/.gradle
    scripts:
      - name: Install dependencies
        script: npm ci
      - name: Quality gates
        script: npm run lint && npm run typecheck && npm run test:unit
      - name: Playwright smoke
        script: |
          npx playwright install --with-deps chromium
          npm run test:e2e:smoke
      - name: Build Android App Bundle
        script: bash scripts/build-android.sh
      - name: Verify artifacts
        script: bash scripts/verify-codemagic.sh
    artifacts:
      - android/app/build/outputs/**/*.aab
      - playwright-report/**/*
      - dist/**/*
      - build-artifacts-sha256.txt

  # ────────────────────────────────────────────────────────────────────────────
  # WEB TESTS (LINUX) - CI VALIDATION
  # ────────────────────────────────────────────────────────────────────────────
  web-tests-only:
    name: Web Tests & Smoke
    instance_type: linux
    max_build_duration: 45
    environment:
      node: 20.11.1
      npm: 10
    cache:
      cache_paths:
        - ~/.npm
    scripts:
      - name: Install dependencies
        script: npm ci
      - name: Lint, typecheck, unit tests
        script: npm run lint && npm run typecheck && npm run test:unit
      - name: Build web bundle
        script: npm run build:web
      - name: Install Playwright browsers
        script: npm run test:install-browsers
      - name: Run full Playwright test suite
        script: npx playwright test --reporter=html
    artifacts:
      - playwright-report/**/*
      - dist/**/*
>>>>>>> 973442da
<|MERGE_RESOLUTION|>--- conflicted
+++ resolved
@@ -102,7 +102,6 @@
     name: Android • Capacitor bundleRelease
     instance_type: linux_x2
     max_build_duration: 60
-<<<<<<< HEAD
     # ...environment, cache, scripts, artifacts, publishing...
 integrations:
   app_store_connect: Created via API
@@ -323,62 +322,4 @@
   # Disabled: Using Fastlane upload_to_testflight instead
   # app_store_connect:
   #   auth: integration
-  #   submit_to_testflight: true
-=======
-    environment:
-      groups:
-        - android_signing
-      node: 20.11.1
-      npm: 10
-      java: 17
-    cache:
-      cache_paths:
-        - ~/.npm
-        - ~/.gradle
-    scripts:
-      - name: Install dependencies
-        script: npm ci
-      - name: Quality gates
-        script: npm run lint && npm run typecheck && npm run test:unit
-      - name: Playwright smoke
-        script: |
-          npx playwright install --with-deps chromium
-          npm run test:e2e:smoke
-      - name: Build Android App Bundle
-        script: bash scripts/build-android.sh
-      - name: Verify artifacts
-        script: bash scripts/verify-codemagic.sh
-    artifacts:
-      - android/app/build/outputs/**/*.aab
-      - playwright-report/**/*
-      - dist/**/*
-      - build-artifacts-sha256.txt
-
-  # ────────────────────────────────────────────────────────────────────────────
-  # WEB TESTS (LINUX) - CI VALIDATION
-  # ────────────────────────────────────────────────────────────────────────────
-  web-tests-only:
-    name: Web Tests & Smoke
-    instance_type: linux
-    max_build_duration: 45
-    environment:
-      node: 20.11.1
-      npm: 10
-    cache:
-      cache_paths:
-        - ~/.npm
-    scripts:
-      - name: Install dependencies
-        script: npm ci
-      - name: Lint, typecheck, unit tests
-        script: npm run lint && npm run typecheck && npm run test:unit
-      - name: Build web bundle
-        script: npm run build:web
-      - name: Install Playwright browsers
-        script: npm run test:install-browsers
-      - name: Run full Playwright test suite
-        script: npx playwright test --reporter=html
-    artifacts:
-      - playwright-report/**/*
-      - dist/**/*
->>>>>>> 973442da
+  #   submit_to_testflight: true