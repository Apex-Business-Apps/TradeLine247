# ═══════════════════════════════════════════════════════════════════════════════
# TRADELINE 24/7 — iOS Build Pipeline
# GOODBUILD Baseline: Build #77 (Oct 27, 2025) - Commit d075d9b
# ═══════════════════════════════════════════════════════════════════════════════

workflows:
  ios-capacitor-testflight:
    name: iOS • Capacitor -> TestFlight
    instance_type: mac_mini_m2
    max_build_duration: 75

    environment:
      groups:
        - ios_config
        - appstore_credentials

      ios_signing:
        distribution_type: app_store
        bundle_identifier: $BUNDLE_ID

      vars:
        XCODE_SCHEME: App
        XCODE_WORKSPACE: ios/App/App.xcworkspace
        BUNDLE_ID: com.apex.tradeline
        TEAM_ID: NWGUYF42KW
<<<<<<< HEAD
        APP_VERSION: "1.0.1"
=======
        APP_VERSION: "1.1.0"
>>>>>>> cbda7bd3

      node: 20.11.1
      npm: 10
      xcode: latest
      cocoapods: default

    cache:
      cache_paths:
        - ~/.npm
        - ~/.cocoapods
        - ios/Pods

    scripts:
      - name: Install dependencies
        script: npm ci

      - name: Quality gates
        script: npm run lint && npm run typecheck && npm run test:unit

      - name: Playwright smoke
        script: |
          npx playwright install --with-deps chromium
          npm run test:e2e:smoke

      - name: Build archive & IPA
        script: bash scripts/build-ios.sh

      - name: Upload to TestFlight
        script: fastlane ios upload

      - name: Verify artifacts
        script: bash scripts/verify-codemagic.sh

    artifacts:
      - ios/build/export/*.ipa
      - ios/build/TradeLine247.xcarchive
      - playwright-report/**/*
      - dist/**/*
      - build-artifacts-sha256.txt<|MERGE_RESOLUTION|>--- conflicted
+++ resolved
@@ -23,11 +23,7 @@
         XCODE_WORKSPACE: ios/App/App.xcworkspace
         BUNDLE_ID: com.apex.tradeline
         TEAM_ID: NWGUYF42KW
-<<<<<<< HEAD
         APP_VERSION: "1.0.1"
-=======
-        APP_VERSION: "1.1.0"
->>>>>>> cbda7bd3
 
       node: 20.11.1
       npm: 10
