<<<<<<< HEAD
workflows:
  ios-capacitor-testflight:

    name: TradeLine 24/7 iOS TestFlight

    max_build_duration: 60

    instance_type: mac_mini_m2
=======
# ═══════════════════════════════════════════════════════════════════════════════
# TRADELINE 24/7 — iOS Build Pipeline
# GOODBUILD Baseline: Build #77 (Oct 27, 2025) - Commit d075d9b
# ═══════════════════════════════════════════════════════════════════════════════

workflows:
  ios-capacitor-testflight:
    name: iOS • Capacitor -> TestFlight
    instance_type: mac_mini_m2
    max_build_duration: 75
>>>>>>> 8fb3d657

    environment:
      groups:
        - ios_config
        - appstore_credentials
<<<<<<< HEAD
      vars:

        XCODE_WORKSPACE: ios/App/App.xcworkspace

        XCODE_SCHEME: App

        BUNDLE_ID: com.apex.tradeline

      xcode: 16.4

      node: 20.11.1
      npm: 10

      cocoapods: default

      ios_signing:

        distribution_type: app_store

        bundle_identifier: com.apex.tradeline

=======

      ios_signing:
        distribution_type: app_store
        bundle_identifier: com.apex.tradeline

      vars:
        XCODE_SCHEME: App
        XCODE_WORKSPACE: ios/App/App.xcworkspace
        BUNDLE_ID: com.apex.tradeline
        TEAM_ID: NWGUYF42KW
        APP_VERSION: "1.0.4"

      node: 20.11.1
      npm: 10
      xcode: 16.4
      cocoapods: default

>>>>>>> 8fb3d657
    cache:
      cache_paths:
        - ~/.npm
        - ~/.cocoapods
        - ios/Pods
    
    scripts:
<<<<<<< HEAD

      - name: Install Node dependencies

        script: |

          set -eo pipefail

          npm ci

      - name: Quality gates

        script: |

          set -eo pipefail

          npm run lint && npm run typecheck && npm run test:unit

      - name: Playwright smoke
        script: |

          set -eo pipefail

          npx playwright install --with-deps chromium
          npm run test:e2e:smoke

      - name: Build web assets

        script: |

          set -eo pipefail

          npm run build

      - name: Sync Capacitor

=======
      - name: Install dependencies
        script: |
          set -euo pipefail
          npm ci

      - name: Build web assets
        script: |
          set -euo pipefail
          npm run build

      - name: Sync Capacitor for iOS
>>>>>>> 8fb3d657
        script: |
          set -euo pipefail
          npx cap sync ios

      - name: Install CocoaPods
        script: |
<<<<<<< HEAD

          set -eo pipefail

          cd ios/App && pod install --repo-update

      - name: Configure code signing

=======
          set -euo pipefail
          cd ios/App
          pod install --repo-update

      - name: Set iOS version & build number
>>>>>>> 8fb3d657
        script: |
          set -eo pipefail
<<<<<<< HEAD

          xcode-project use-profiles --custom-export-options '{"testFlightInternalTestingOnly": true}'

      - name: Build archive and IPA

        script: |

          set -eo pipefail

          xcode-project build-ipa \

            --workspace "$XCODE_WORKSPACE" \

            --scheme "$XCODE_SCHEME" \

            --config Release \

            --archive-flags="-destination 'generic/platform=iOS'"



    artifacts:

      - build/ios/ipa/*.ipa

      - /tmp/xcodebuild_logs/*.log

      - $HOME/Library/Developer/Xcode/DerivedData/**/Build/**/*.app

      - playwright-report/**/*
      - dist/**/*


    publishing:
      app_store_connect:

        api_key: $APP_STORE_CONNECT_PRIVATE_KEY

        key_id: $APP_STORE_CONNECT_KEY_IDENTIFIER

        issuer_id: $APP_STORE_CONNECT_ISSUER_ID

        submit_to_testflight: true

        beta_groups:

          - Internal Testers


    triggering:
      events:
        - push
      branch_patterns:

        - pattern: main

          include: true

          source: true

  # ────────────────────────────────────────────────────────────────────────────
  # ANDROID BUILD
  # ────────────────────────────────────────────────────────────────────────────
  android-capacitor-release:
    name: Android • Capacitor bundleRelease
    instance_type: linux_x2
    max_build_duration: 60
    environment:
      groups:
        - android_signing
      node: 20.11.1
      npm: 10
      java: 17
    cache:
      cache_paths:
        - ~/.npm
        - ~/.gradle
    scripts:
      - name: Install dependencies
        script: npm ci
      - name: Quality gates
        script: npm run lint && npm run typecheck && npm run test:unit
      - name: Playwright smoke
        script: |
          npx playwright install --with-deps chromium
          npm run test:e2e:smoke
      - name: Build Android App Bundle
        script: bash scripts/build-android.sh
      - name: Verify artifacts
        script: bash scripts/verify-codemagic.sh
    artifacts:
      - android/app/build/outputs/**/*.aab
      - playwright-report/**/*
      - dist/**/*
      - build-artifacts-sha256.txt

  # ────────────────────────────────────────────────────────────────────────────
  # WEB TESTS
  # ────────────────────────────────────────────────────────────────────────────
  web-tests-only:
    name: Web Tests & Smoke
    instance_type: linux
    max_build_duration: 45
    environment:
      node: 20.11.1
      npm: 10
    cache:
      cache_paths:
        - ~/.npm
    scripts:
      - name: Install dependencies
        script: npm ci
      - name: Lint, typecheck, unit tests
        script: npm run lint && npm run typecheck && npm run test:unit
      - name: Build web bundle
        script: npm run build:web
      - name: Install Playwright browsers
        script: npm run test:install-browsers
      - name: Run full Playwright test suite
        script: npx playwright test --reporter=html
    artifacts:
      - playwright-report/**/*
      - dist/**/*
=======
          bash ./scripts/set-ios-version-from-codemagic.sh

      - name: Fetch and configure code signing
        script: |
          set -euo pipefail
          echo "════════════════════════════════════════════════════════════"
          echo "📋 INITIALIZING CODE SIGNING FOR iOS"
          echo "════════════════════════════════════════════════════════════"

          # Fetch provisioning profiles and certificates from App Store Connect
          echo "Fetching code signing files from App Store Connect..."
          app-store-connect fetch-signing-files \
            "${BUNDLE_ID}" \
            --type IOS_APP_STORE \
            --create

          # List available certificates
          echo ""
          echo "Available certificates:"
          security find-identity -v -p codesigning

          # List provisioning profiles
          echo ""
          echo "Provisioning profiles:"
          ls -la ~/Library/MobileDevice/Provisioning\ Profiles/ 2>/dev/null || echo "⚠️  No profiles directory yet"

          # Configure Xcode project to use the profiles
          # Use testFlightInternalTestingOnly for internal testing (no beta review required)
          echo ""
          echo "Configuring Xcode project for internal testing only..."
          xcode-project use-profiles \
            --custom-export-options='{"testFlightInternalTestingOnly": true}'

          echo ""
          echo "════════════════════════════════════════════════════════════"
          echo "✅ CODE SIGNING CONFIGURED"
          echo "════════════════════════════════════════════════════════════"

      - name: Build archive & IPA
        script: |
          set -euo pipefail

          echo "════════════════════════════════════════════════════════════"
          echo "🔨 BUILDING iOS ARCHIVE & IPA"
          echo "════════════════════════════════════════════════════════════"
          echo "Workspace: ${XCODE_WORKSPACE}"
          echo "Scheme:    ${XCODE_SCHEME}"
          echo "Bundle ID: ${BUNDLE_ID}"
          echo "Team ID:   ${TEAM_ID}"
          echo "════════════════════════════════════════════════════════════"

          xcode-project build-ipa \
            --workspace "${CM_BUILD_DIR}/${XCODE_WORKSPACE}" \
            --scheme "${XCODE_SCHEME}" \
            --config Release \
            --archive-directory "${CM_BUILD_DIR}/build/ios/archive" \
            --ipa-directory "${CM_BUILD_DIR}/build/ios/ipa"

          echo ""
          echo "════════════════════════════════════════════════════════════"
          echo "✅ iOS ARCHIVE & IPA SUCCESSFULLY BUILT"
          echo "════════════════════════════════════════════════════════════"
          ls -la "${CM_BUILD_DIR}/build/ios/ipa/"

      - name: Upload to App Store Connect (Internal Testing Only)
        script: |
          set -euo pipefail

          echo "[publish] Finding IPA..."
          IPA_PATH=$(find "${CM_BUILD_DIR}/build/ios/ipa" -name "*.ipa" | head -1)

          if [ -z "${IPA_PATH}" ]; then
            echo "❌ ERROR: No IPA file found"
            exit 1
          fi

          echo "[publish] Uploading ${IPA_PATH} to App Store Connect..."
          echo "Build marked as 'Internal Testing Only' - no beta review required"

          # Upload to App Store Connect (without --testflight flag = no beta review submission)
          app-store-connect publish \
            --path "${IPA_PATH}"

          echo ""
          echo "✅ Successfully uploaded to App Store Connect"
          echo "✅ Build is ready for INTERNAL TESTING ONLY"

    artifacts:
      - build/ios/ipa/*.ipa
      - build/ios/archive/*.xcarchive
      - /tmp/xcodebuild_logs/*.log
>>>>>>> 8fb3d657
<|MERGE_RESOLUTION|>--- conflicted
+++ resolved
@@ -1,4 +1,3 @@
-<<<<<<< HEAD
 workflows:
   ios-capacitor-testflight:
 
@@ -7,24 +6,11 @@
     max_build_duration: 60
 
     instance_type: mac_mini_m2
-=======
-# ═══════════════════════════════════════════════════════════════════════════════
-# TRADELINE 24/7 — iOS Build Pipeline
-# GOODBUILD Baseline: Build #77 (Oct 27, 2025) - Commit d075d9b
-# ═══════════════════════════════════════════════════════════════════════════════
-
-workflows:
-  ios-capacitor-testflight:
-    name: iOS • Capacitor -> TestFlight
-    instance_type: mac_mini_m2
-    max_build_duration: 75
->>>>>>> 8fb3d657
 
     environment:
       groups:
         - ios_config
         - appstore_credentials
-<<<<<<< HEAD
       vars:
 
         XCODE_WORKSPACE: ios/App/App.xcworkspace
@@ -46,25 +32,6 @@
 
         bundle_identifier: com.apex.tradeline
 
-=======
-
-      ios_signing:
-        distribution_type: app_store
-        bundle_identifier: com.apex.tradeline
-
-      vars:
-        XCODE_SCHEME: App
-        XCODE_WORKSPACE: ios/App/App.xcworkspace
-        BUNDLE_ID: com.apex.tradeline
-        TEAM_ID: NWGUYF42KW
-        APP_VERSION: "1.0.4"
-
-      node: 20.11.1
-      npm: 10
-      xcode: 16.4
-      cocoapods: default
-
->>>>>>> 8fb3d657
     cache:
       cache_paths:
         - ~/.npm
@@ -72,7 +39,6 @@
         - ios/Pods
     
     scripts:
-<<<<<<< HEAD
 
       - name: Install Node dependencies
 
@@ -108,26 +74,12 @@
 
       - name: Sync Capacitor
 
-=======
-      - name: Install dependencies
-        script: |
-          set -euo pipefail
-          npm ci
-
-      - name: Build web assets
-        script: |
-          set -euo pipefail
-          npm run build
-
-      - name: Sync Capacitor for iOS
->>>>>>> 8fb3d657
         script: |
           set -euo pipefail
           npx cap sync ios
 
       - name: Install CocoaPods
         script: |
-<<<<<<< HEAD
 
           set -eo pipefail
 
@@ -135,16 +87,8 @@
 
       - name: Configure code signing
 
-=======
-          set -euo pipefail
-          cd ios/App
-          pod install --repo-update
-
-      - name: Set iOS version & build number
->>>>>>> 8fb3d657
-        script: |
-          set -eo pipefail
-<<<<<<< HEAD
+        script: |
+          set -eo pipefail
 
           xcode-project use-profiles --custom-export-options '{"testFlightInternalTestingOnly": true}'
 
@@ -267,97 +211,4 @@
         script: npx playwright test --reporter=html
     artifacts:
       - playwright-report/**/*
-      - dist/**/*
-=======
-          bash ./scripts/set-ios-version-from-codemagic.sh
-
-      - name: Fetch and configure code signing
-        script: |
-          set -euo pipefail
-          echo "════════════════════════════════════════════════════════════"
-          echo "📋 INITIALIZING CODE SIGNING FOR iOS"
-          echo "════════════════════════════════════════════════════════════"
-
-          # Fetch provisioning profiles and certificates from App Store Connect
-          echo "Fetching code signing files from App Store Connect..."
-          app-store-connect fetch-signing-files \
-            "${BUNDLE_ID}" \
-            --type IOS_APP_STORE \
-            --create
-
-          # List available certificates
-          echo ""
-          echo "Available certificates:"
-          security find-identity -v -p codesigning
-
-          # List provisioning profiles
-          echo ""
-          echo "Provisioning profiles:"
-          ls -la ~/Library/MobileDevice/Provisioning\ Profiles/ 2>/dev/null || echo "⚠️  No profiles directory yet"
-
-          # Configure Xcode project to use the profiles
-          # Use testFlightInternalTestingOnly for internal testing (no beta review required)
-          echo ""
-          echo "Configuring Xcode project for internal testing only..."
-          xcode-project use-profiles \
-            --custom-export-options='{"testFlightInternalTestingOnly": true}'
-
-          echo ""
-          echo "════════════════════════════════════════════════════════════"
-          echo "✅ CODE SIGNING CONFIGURED"
-          echo "════════════════════════════════════════════════════════════"
-
-      - name: Build archive & IPA
-        script: |
-          set -euo pipefail
-
-          echo "════════════════════════════════════════════════════════════"
-          echo "🔨 BUILDING iOS ARCHIVE & IPA"
-          echo "════════════════════════════════════════════════════════════"
-          echo "Workspace: ${XCODE_WORKSPACE}"
-          echo "Scheme:    ${XCODE_SCHEME}"
-          echo "Bundle ID: ${BUNDLE_ID}"
-          echo "Team ID:   ${TEAM_ID}"
-          echo "════════════════════════════════════════════════════════════"
-
-          xcode-project build-ipa \
-            --workspace "${CM_BUILD_DIR}/${XCODE_WORKSPACE}" \
-            --scheme "${XCODE_SCHEME}" \
-            --config Release \
-            --archive-directory "${CM_BUILD_DIR}/build/ios/archive" \
-            --ipa-directory "${CM_BUILD_DIR}/build/ios/ipa"
-
-          echo ""
-          echo "════════════════════════════════════════════════════════════"
-          echo "✅ iOS ARCHIVE & IPA SUCCESSFULLY BUILT"
-          echo "════════════════════════════════════════════════════════════"
-          ls -la "${CM_BUILD_DIR}/build/ios/ipa/"
-
-      - name: Upload to App Store Connect (Internal Testing Only)
-        script: |
-          set -euo pipefail
-
-          echo "[publish] Finding IPA..."
-          IPA_PATH=$(find "${CM_BUILD_DIR}/build/ios/ipa" -name "*.ipa" | head -1)
-
-          if [ -z "${IPA_PATH}" ]; then
-            echo "❌ ERROR: No IPA file found"
-            exit 1
-          fi
-
-          echo "[publish] Uploading ${IPA_PATH} to App Store Connect..."
-          echo "Build marked as 'Internal Testing Only' - no beta review required"
-
-          # Upload to App Store Connect (without --testflight flag = no beta review submission)
-          app-store-connect publish \
-            --path "${IPA_PATH}"
-
-          echo ""
-          echo "✅ Successfully uploaded to App Store Connect"
-          echo "✅ Build is ready for INTERNAL TESTING ONLY"
-
-    artifacts:
-      - build/ios/ipa/*.ipa
-      - build/ios/archive/*.xcarchive
-      - /tmp/xcodebuild_logs/*.log
->>>>>>> 8fb3d657
+      - dist/**/*