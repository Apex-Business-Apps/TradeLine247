<<<<<<< HEAD
workflows:
  # ────────────────────────────────────────────────────────────────────────────
  # iOS BUILD FOR APP STORE CONNECT (PRIMARY)
  # ────────────────────────────────────────────────────────────────────────────
  ios-capacitor-testflight:
    name: iOS • Capacitor -> TestFlight
    instance_type: mac_mini_m2
    max_build_duration: 75
    environment:
      groups:
        - ios_config
        - appstore_credentials
      ios_signing:
        distribution_type: app_store
        bundle_identifier: $BUNDLE_ID
      node: 20.11.1
      npm: 10
      xcode: latest
      cocoapods: default
    cache:
      cache_paths:
        - ~/.npm
        - ~/.cocoapods
        - ios/Pods
    scripts:
      - name: Install dependencies
        script: npm ci
      - name: Quality gates
        script: npm run lint && npm run typecheck && npm run test:unit
      - name: Playwright smoke
        script: |
          npx playwright install --with-deps chromium
          npm run test:e2e:smoke
      - name: Build archive & IPA
        script: bash scripts/build-ios.sh
      - name: Upload to TestFlight
        script: fastlane ios upload
      - name: Verify artifacts
        script: bash scripts/verify-codemagic.sh
    artifacts:
      - ios/build/export/*.ipa
      - ios/build/TradeLine247.xcarchive
      - playwright-report/**/*
      - dist/**/*
      - build-artifacts-sha256.txt
    triggering:
      events:
        - push
      branch_patterns:
        - pattern: 'main'

  # ────────────────────────────────────────────────────────────────────────────
  # ANDROID BUILD (OPTIONAL)
  # ────────────────────────────────────────────────────────────────────────────
  android-capacitor-release:
    name: Android • Capacitor bundleRelease
    instance_type: linux_x2
    max_build_duration: 60
    environment:
      groups:
        - android_signing
      node: 20.11.1
      npm: 10
      java: 17
    cache:
      cache_paths:
        - ~/.npm
        - ~/.gradle
    scripts:
      - name: Install dependencies
        script: npm ci
      - name: Quality gates
        script: npm run lint && npm run typecheck && npm run test:unit
      - name: Playwright smoke
        script: |
          npx playwright install --with-deps chromium
          npm run test:e2e:smoke
      - name: Build Android App Bundle
        script: bash scripts/build-android.sh
      - name: Verify artifacts
        script: bash scripts/verify-codemagic.sh
    artifacts:
      - android/app/build/outputs/**/*.aab
      - playwright-report/**/*
      - dist/**/*
      - build-artifacts-sha256.txt

  # ────────────────────────────────────────────────────────────────────────────
  # WEB TESTS (LINUX) - CI VALIDATION
  # ────────────────────────────────────────────────────────────────────────────
  web-tests-only:
    name: Web Tests & Smoke
    instance_type: linux
    max_build_duration: 45
    environment:
      node: 20.11.1
      npm: 10
    cache:
      cache_paths:
        - ~/.npm
    scripts:
      - name: Install dependencies
        script: npm ci
      - name: Lint, typecheck, unit tests
        script: npm run lint && npm run typecheck && npm run test:unit
      - name: Build web bundle
        script: npm run build:web
      - name: Install Playwright browsers
        script: npm run test:install-browsers
      - name: Run full Playwright test suite
        script: npx playwright test --reporter=html
    artifacts:
      - playwright-report/**/*
      - dist/**/*
=======
You are Google Jules acting as a senior Codemagic + iOS release engineer.

GOAL:
Fix the Codemagic build failing at preflight due to missing APP_STORE_CONNECT_KEY_ID and ensure TestFlight publishing works consistently using environment-variable auth.

EVIDENCE:
Build log shows env var exists as APP_STORE_CONNECT_KEY_iD (lowercase i) and preflight fails on APP_STORE_CONNECT_KEY_ID.
This proves a case-sensitive env-var name mismatch.

CONSTRAINTS:
- Use Codemagic documented env vars: APP_STORE_CONNECT_PRIVATE_KEY, APP_STORE_CONNECT_KEY_IDENTIFIER, APP_STORE_CONNECT_ISSUER_ID.
- Must persist normalized env vars across steps using CM_ENV.
- Keep iOS signing as provisioning profile + certificate references only.
- Provide full-file replacement codemagic.yaml at repo root.

TASKS:
1) Replace root codemagic.yaml with the assistant-provided full YAML.
2) In the preflight step, normalize key id env var:
   - Prefer APP_STORE_CONNECT_KEY_IDENTIFIER, fallback to APP_STORE_CONNECT_KEY_ID, then APP_STORE_CONNECT_KEY_iD.
   - Persist normalized name by writing: echo "APP_STORE_CONNECT_KEY_IDENTIFIER=<value>" >> $CM_ENV
3) Ensure publishing.app_store_connect uses:
   api_key: $APP_STORE_CONNECT_PRIVATE_KEY
   key_id: $APP_STORE_CONNECT_KEY_IDENTIFIER
   issuer_id: $APP_STORE_CONNECT_ISSUER_ID
4) Commit with message: "Fix ASC env var normalization + stabilize TestFlight publishing"

ACCEPTANCE CRITERIA:
- Preflight succeeds even when only APP_STORE_CONNECT_KEY_iD exists.
- IPA artifact is generated.
- TestFlight upload succeeds.

ROLLBACK:
- Revert commit and retag.
>>>>>>> 731b9368
<|MERGE_RESOLUTION|>--- conflicted
+++ resolved
@@ -1,4 +1,3 @@
-<<<<<<< HEAD
 workflows:
   # ────────────────────────────────────────────────────────────────────────────
   # iOS BUILD FOR APP STORE CONNECT (PRIMARY)
@@ -112,39 +111,4 @@
         script: npx playwright test --reporter=html
     artifacts:
       - playwright-report/**/*
-      - dist/**/*
-=======
-You are Google Jules acting as a senior Codemagic + iOS release engineer.
-
-GOAL:
-Fix the Codemagic build failing at preflight due to missing APP_STORE_CONNECT_KEY_ID and ensure TestFlight publishing works consistently using environment-variable auth.
-
-EVIDENCE:
-Build log shows env var exists as APP_STORE_CONNECT_KEY_iD (lowercase i) and preflight fails on APP_STORE_CONNECT_KEY_ID.
-This proves a case-sensitive env-var name mismatch.
-
-CONSTRAINTS:
-- Use Codemagic documented env vars: APP_STORE_CONNECT_PRIVATE_KEY, APP_STORE_CONNECT_KEY_IDENTIFIER, APP_STORE_CONNECT_ISSUER_ID.
-- Must persist normalized env vars across steps using CM_ENV.
-- Keep iOS signing as provisioning profile + certificate references only.
-- Provide full-file replacement codemagic.yaml at repo root.
-
-TASKS:
-1) Replace root codemagic.yaml with the assistant-provided full YAML.
-2) In the preflight step, normalize key id env var:
-   - Prefer APP_STORE_CONNECT_KEY_IDENTIFIER, fallback to APP_STORE_CONNECT_KEY_ID, then APP_STORE_CONNECT_KEY_iD.
-   - Persist normalized name by writing: echo "APP_STORE_CONNECT_KEY_IDENTIFIER=<value>" >> $CM_ENV
-3) Ensure publishing.app_store_connect uses:
-   api_key: $APP_STORE_CONNECT_PRIVATE_KEY
-   key_id: $APP_STORE_CONNECT_KEY_IDENTIFIER
-   issuer_id: $APP_STORE_CONNECT_ISSUER_ID
-4) Commit with message: "Fix ASC env var normalization + stabilize TestFlight publishing"
-
-ACCEPTANCE CRITERIA:
-- Preflight succeeds even when only APP_STORE_CONNECT_KEY_iD exists.
-- IPA artifact is generated.
-- TestFlight upload succeeds.
-
-ROLLBACK:
-- Revert commit and retag.
->>>>>>> 731b9368
+      - dist/**/*