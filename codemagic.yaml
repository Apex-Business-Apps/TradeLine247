workflows:
  ios-capacitor-testflight:
    name: iOS • Capacitor -> TestFlight
    instance_type: mac_mini_m1
    max_build_duration: 75
    environment:
      groups:
        - ios_config
        - appstore_credentials
      ios_signing:
        distribution_type: app_store
        bundle_identifier: com.apex.tradeline
      vars:
        XCODE_SCHEME: App
<<<<<<< HEAD

        XCODE_WORKSPACE: ios/App/App.xcworkspace

=======
        XCODE_WORKSPACE: App/App.xcworkspace
>>>>>>> 952b97f5
        BUNDLE_ID: com.apex.tradeline
        TEAM_ID: NWGUYF42KW
      node: 20.11.1
      npm: 10
      xcode: 26.2
      cocoapods: default
    cache:
      cache_paths:
        - ~/.npm
        - ~/.cocoapods
        - ios/Pods
    scripts:
      - name: Install dependencies
        script: npm ci
      
      - name: Quality gates
        script: npm run lint && npm run typecheck && npm run test:unit
      
      - name: Playwright smoke
        script: |
          npx playwright install --with-deps chromium
          npm run test:e2e:smoke
      
      - name: Build archive & IPA
        script: bash scripts/build-ios.sh
      
      - name: 🚀 Upload to TestFlight
        script: |
          set -euo pipefail
          
          echo "════════════════════════════════════════════════════"
          echo "📤 TESTFLIGHT UPLOAD"
          echo "════════════════════════════════════════════════════"
          
          KEY_FILE="/tmp/AuthKey.p8"
          MAX_RETRIES=3
          
          cleanup() { rm -f "$KEY_FILE"; }
          trap cleanup EXIT
          
          for VAR in APP_STORE_CONNECT_KEY_IDENTIFIER APP_STORE_CONNECT_ISSUER_ID APP_STORE_CONNECT_PRIVATE_KEY; do
            [ -z "${!VAR}" ] && echo "❌ $VAR not set" && exit 1
          done
          
          echo "$APP_STORE_CONNECT_PRIVATE_KEY" | base64 --decode > "$KEY_FILE"
          chmod 600 "$KEY_FILE"
          grep -q "BEGIN PRIVATE KEY" "$KEY_FILE" || { echo "❌ Invalid key"; exit 1; }
          
          IPA_PATH=$(cat /Users/builder/clone/ipa_path.txt 2>/dev/null || find /Users/builder/clone/ios/build/export -name "*.ipa" | head -1)
          [ ! -f "$IPA_PATH" ] && echo "❌ No IPA found" && exit 1
          
          echo "✅ IPA: $IPA_PATH ($(du -h "$IPA_PATH" | cut -f1))"
          
          for attempt in $(seq 1 $MAX_RETRIES); do
            echo ""
            echo "📤 Attempt $attempt/$MAX_RETRIES..."
            
            if xcrun altool --upload-app --type ios --file "$IPA_PATH" \
              --apiKey "$APP_STORE_CONNECT_KEY_IDENTIFIER" \
              --apiIssuer "$APP_STORE_CONNECT_ISSUER_ID" \
              --verbose; then
              echo ""
              echo "🎉 UPLOAD SUCCESSFUL"
              exit 0
            fi
            
            [ $attempt -lt $MAX_RETRIES ] && echo "⏳ Retry in 30s..." && sleep 30
          done
          
          echo "❌ Upload failed"
          exit 1
      
      - name: Verify artifacts
        script: bash scripts/verify-codemagic.sh
    
    artifacts:
      - ios/build/export/*.ipa
      - ios/build/TradeLine247.xcarchive
      - playwright-report/**/*
      - dist/**/*
      - build-artifacts-sha256.txt
    
    triggering:
      events:
        - push
      branch_patterns:
        - pattern: 'main'

  android-capacitor-release:
    name: Android • Capacitor bundleRelease
    instance_type: linux_x2
    max_build_duration: 60
    environment:
      groups:
        - android_signing
      node: 20.11.1
      npm: 10
      java: 17
    cache:
      cache_paths:
        - ~/.npm
        - ~/.gradle
    scripts:
      - name: Install dependencies
        script: npm ci
      - name: Quality gates
        script: npm run lint && npm run typecheck && npm run test:unit
      - name: Playwright smoke
        script: |
          npx playwright install --with-deps chromium
          npm run test:e2e:smoke
      - name: Build Android App Bundle
        script: bash scripts/build-android.sh
      - name: Verify artifacts
        script: bash scripts/verify-codemagic.sh
    artifacts:
      - android/app/build/outputs/**/*.aab
      - playwright-report/**/*
      - dist/**/*
      - build-artifacts-sha256.txt

  web-tests-only:
    name: Web Tests & Smoke
    instance_type: linux
    max_build_duration: 45
    environment:
      node: 20.11.1
      npm: 10
    cache:
      cache_paths:
        - ~/.npm
    scripts:
      - name: Install dependencies
        script: npm ci
      - name: Lint, typecheck, unit tests
        script: npm run lint && npm run typecheck && npm run test:unit
      - name: Build web bundle
        script: npm run build:web
      - name: Install Playwright browsers
        script: npm run test:install-browsers
      - name: Run full Playwright test suite
        script: npx playwright test --reporter=html
    artifacts:
      - playwright-report/**/*
      - dist/**/*<|MERGE_RESOLUTION|>--- conflicted
+++ resolved
@@ -12,13 +12,9 @@
         bundle_identifier: com.apex.tradeline
       vars:
         XCODE_SCHEME: App
-<<<<<<< HEAD
 
         XCODE_WORKSPACE: ios/App/App.xcworkspace
 
-=======
-        XCODE_WORKSPACE: App/App.xcworkspace
->>>>>>> 952b97f5
         BUNDLE_ID: com.apex.tradeline
         TEAM_ID: NWGUYF42KW
       node: 20.11.1
