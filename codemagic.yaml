--- conflicted
+++ resolved
@@ -109,7 +109,6 @@
       
       - name: 🚀 Upload to TestFlight
         script: |
-<<<<<<< HEAD
 
           bundle install --path vendor/bundle
 
@@ -119,10 +118,6 @@
 
 
 
-=======
-          set -euo pipefail
-          
->>>>>>> bee2b665
           echo "════════════════════════════════════════════════════"
           echo "📤 TESTFLIGHT UPLOAD"
           echo "════════════════════════════════════════════════════"
