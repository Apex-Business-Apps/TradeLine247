--- conflicted
+++ resolved
@@ -5,12 +5,8 @@
 
 workflows:
   ios-capacitor-testflight:
-<<<<<<< HEAD
     name: TradeLine 24/7 iOS TestFlight
     max_build_duration: 60
-=======
-    name: iOS • Capacitor -> TestFlight
->>>>>>> 347dd433
     instance_type: mac_mini_m2
     environment:
       groups:
@@ -96,7 +92,6 @@
     name: Android • Capacitor bundleRelease
     instance_type: linux_x2
     max_build_duration: 60
-<<<<<<< HEAD
     environment:
       groups:
         - android_signing
@@ -149,245 +144,4 @@
         script: npx playwright test --reporter=html
     artifacts:
       - playwright-report/**/*
-      - dist/**/*
-=======
-    # ...environment, cache, scripts, artifacts, publishing...
-integrations:
-  app_store_connect: Created via API
-
-environment:
-  groups:
-    - ios_config
-    - appstore_credentials
-  ios_signing:
-    distribution_type: app_store
-    bundle_identifier: $BUNDLE_ID
-  vars:
-    APP_VERSION: "1.0.0"
-    APP_BUILD: "1"
-    XCODE_WORKSPACE: "ios/App/App.xcworkspace"
-    XCODE_SCHEME: "App"
-  xcode: latest
-  node: 20.11.1
-  npm: 10
-  cocoapods: default
-
-cache:
-  cache_paths:
-    - ~/.npm
-    - ~/.cocoapods
-    - ios/Pods
-
-scripts:
-  - name: Sanitize package.json (remove npm/Capacitor hooks)
-    script: |
-      node --input-type=module -e "
-        import fs from 'fs';
-        const p = JSON.parse(fs.readFileSync('package.json','utf8'));
-        p.scripts = p.scripts || {};
-        for (const k of ['prebuild','postbuild','capacitor:sync:before','capacitor:sync:after']) {
-          if (p.scripts[k]) delete p.scripts[k];
-        }
-        fs.writeFileSync('package.json', JSON.stringify(p, null, 2));
-      "
-
-  - name: Resolve version/build
-    script: |
-      APP_BUILD="$(date +%y%m%d%H)"
-      echo "APP_BUILD=$APP_BUILD" | tee -a "$CM_ENV"
-
-  - name: Install deps
-    script: |
-      npm ci --no-audit --no-fund
-
-  - name: Build web (ignore lifecycle hooks)
-    script: |
-      NPM_CONFIG_IGNORE_SCRIPTS=true npm run build
-
-  - name: Verify built assets (after build)
-    script: |
-      node scripts/verify-app.cjs
-      node scripts/verify_icons.mjs
-
-  - name: Sync Capacitor iOS
-    script: |
-      npx cap sync ios
-
-  - name: Raise iOS deployment target to 15.0 (project + Podfile)
-    script: |
-      sed -i '' -E "s/IPHONEOS_DEPLOYMENT_TARGET = [0-9.]+;/IPHONEOS_DEPLOYMENT_TARGET = 15.0;/g" ios/App/App.xcodeproj/project.pbxproj
-      if grep -q "platform :ios" ios/App/Podfile; then
-        sed -i '' -E "s/platform :ios, *'[0-9.]+'$/platform :ios, '15.0'/" ios/App/Podfile
-      else
-        (echo "platform :ios, '15.0'"; cat ios/App/Podfile) > ios/App/Podfile.tmp && mv ios/App/Podfile.tmp ios/App/Podfile
-      fi
-
-  - name: Install CocoaPods
-    script: |
-      cd ios/App
-      pod install --repo-update
-
-  - name: Set iOS Info.plist versions + iPhone-only device family
-    script: |
-      PLIST="ios/App/App/Info.plist"
-      /usr/libexec/PlistBuddy -c "Set :CFBundleShortVersionString ${APP_VERSION}" "$PLIST"
-      /usr/libexec/PlistBuddy -c "Set :CFBundleVersion ${APP_BUILD}" "$PLIST"
-      /usr/libexec/PlistBuddy -c "Delete :UIDeviceFamily" "$PLIST" || true
-      /usr/libexec/PlistBuddy -c "Add :UIDeviceFamily array" "$PLIST"
-      /usr/libexec/PlistBuddy -c "Add :UIDeviceFamily:0 integer 1" "$PLIST"
-
-  - name: Initialize keychain and add certificates
-    script: |
-      keychain initialize
-      keychain add-certificates
-
-  - name: Apply provisioning profiles
-    script: |
-      xcode-project use-profiles
-
-  - name: Capacitor copy iOS (force + guards)
-    script: |
-      npx cap copy ios
-      [ -f ios/App/App/capacitor.config.json ] || { echo "ERROR: Missing ios/App/App/capacitor.config.json"; exit 1; }
-      [ -d ios/App/App/public ] || { echo "ERROR: Missing ios/App/App/public (web assets)"; exit 1; }
-
-  - name: Prepare App Icons (flatten alpha, verify sizes, iPhone only)
-    script: |
-      set -e
-      SRC="public/assets/brand/App_Icons/ios"
-      AC="ios/App/App/Assets.xcassets/AppIcon.appiconset"
-      APPSTORE="$SRC/AppStore1024.png"
-      PHONE180="$SRC/iPhoneApp180.png"
-      SPOT120="$SRC/iPhoneSpotlight120.png"
-      for f in "$APPSTORE" "$PHONE180" "$SPOT120"; do
-        [ -f "$f" ] || { echo "ERROR: $f not found"; exit 1; }
-      done
-      mkdir -p "$AC"
-      ensure_opaque () {
-        in="$1"; out="$2"
-        if command -v convert >/dev/null 2>&1; then
-          convert "$in" -background white -alpha remove -alpha off "$out"
-        else
-          # Fallback: reencode to PNG with sips (will keep opaque if already opaque)
-          /usr/bin/sips -s format png "$in" --out "$out" >/dev/null
-        fi
-      }
-      size_check () {
-        file="$1"; need="$2"
-        W=$(/usr/bin/sips -g pixelWidth "$file" 2>/dev/null | awk '/pixelWidth/ {print $2}')
-        H=$(/usr/bin/sips -g pixelHeight "$file" 2>/dev/null | awk '/pixelHeight/ {print $2}')
-        [ "$W"x = "$need"x ] && [ "$H"x = "$need"x ] || { echo "ERROR: $file must be ${need}x${need}"; exit 1; }
-      }
-      ensure_opaque "$APPSTORE" "$AC/AppStore1024.png"
-      ensure_opaque "$PHONE180" "$AC/iPhoneApp180.png"
-      ensure_opaque "$SPOT120" "$AC/iPhoneSpotlight120.png"
-      size_check "$AC/AppStore1024.png" 1024
-      size_check "$AC/iPhoneApp180.png" 180
-      size_check "$AC/iPhoneSpotlight120.png" 120
-      cat > "$AC/Contents.json" <<'JSON'
-      {
-        "images": [
-          { "idiom": "iphone", "size": "60x60", "scale": "3x", "filename": "iPhoneApp180.png" },
-          { "idiom": "iphone", "size": "40x40", "scale": "3x", "filename": "iPhoneSpotlight120.png" },
-          { "idiom": "ios-marketing", "size": "1024x1024", "scale": "1x", "filename": "AppStore1024.png" }
-        ],
-        "info": { "version": 1, "author": "codemagic" }
-      }
-      JSON
-
-  - name: Detect App Store provisioning profile for export
-    script: |
-      PROFILE_DIR="$HOME/Library/MobileDevice/Provisioning Profiles"
-      PROFILE_NAME=""
-      for f in "$PROFILE_DIR"/*.mobileprovision; do
-        [ -e "$f" ] || continue
-        PLIST=$(/usr/bin/security cms -D -i "$f")
-        BID=$(/usr/libexec/PlistBuddy -c "Print :Entitlements:application-identifier" /dev/stdin <<<"$PLIST" 2>/dev/null | sed "s/^[A-Z0-9]*\.//")
-        HAS_DEVICES=$(/usr/libexec/PlistBuddy -c "Print :ProvisionedDevices" /dev/stdin <<<"$PLIST" 2>/dev/null && echo yes || echo no)
-        ALL_DEVICES=$(/usr/libexec/PlistBuddy -c "Print :ProvisionsAllDevices" /dev/stdin <<<"$PLIST" 2>/dev/null && echo yes || echo no)
-        NAME=$(/usr/libexec/PlistBuddy -c "Print :Name" /dev/stdin <<<"$PLIST" 2>/dev/null)
-        if [ "$BID" = "$BUNDLE_ID" ] && [ "$HAS_DEVICES" = "no" ] && [ "$ALL_DEVICES" = "no" ]; then
-          PROFILE_NAME="$NAME"; break
-        fi
-      done
-      [ -n "$PROFILE_NAME" ] || { echo "ERROR: No App Store profile for $BUNDLE_ID"; exit 1; }
-      echo "PROFILE_NAME=$PROFILE_NAME" >> "$CM_ENV"
-      echo "Using profile: $PROFILE_NAME"
-
-  - name: Xcode archive (Release)
-    script: |
-      xcodebuild -workspace "$XCODE_WORKSPACE" \
-        -scheme "$XCODE_SCHEME" \
-        -configuration Release \
-        -sdk iphoneos \
-        -destination "generic/platform=iOS" \
-        -archivePath "$CM_BUILD_DIR/TradeLine247.xcarchive" \
-        -allowProvisioningUpdates \
-        clean archive
-
-  - name: Export IPA for App Store (explicit profile)
-    script: |
-      cat > exportOptions.plist <<PLIST
-      <?xml version="1.0" encoding="UTF-8"?>
-      <!DOCTYPE plist PUBLIC "-//Apple//DTD PLIST 1.0//EN" "http://www.apple.com/DTDs/PropertyList-1.0.dtd">
-      <plist version="1.0">
-      <dict>
-        <key>method</key><string>app-store</string>
-        <key>teamID</key><string>${TEAM_ID}</string>
-        <key>stripSwiftSymbols</key><true/>
-        <key>compileBitcode</key><false/>
-        <key>provisioningProfiles</key>
-        <dict>
-          <key>${BUNDLE_ID}</key><string>${PROFILE_NAME}</string>
-        </dict>
-      </dict>
-      </plist>
-      PLIST
-      xcodebuild -exportArchive \
-        -archivePath "$CM_BUILD_DIR/TradeLine247.xcarchive" \
-        -exportOptionsPlist exportOptions.plist \
-        -exportPath "$CM_BUILD_DIR/export"
-
-  - name: Locate exported IPA and set IPA_PATH
-    script: |
-      set -euo pipefail
-      # Find the exported IPA file (xcodebuild creates it in the export directory)
-      IPA=$(find "$CM_BUILD_DIR/export" -name "*.ipa" -type f | head -1)
-      if [ -z "$IPA" ]; then
-        echo "ERROR: No IPA found in $CM_BUILD_DIR/export"
-        echo "Contents of export directory:"
-        ls -la "$CM_BUILD_DIR/export" || true
-        exit 1
-      fi
-      if [ ! -f "$IPA" ]; then
-        echo "ERROR: IPA path exists but is not a file: $IPA"
-        exit 1
-      fi
-      echo "IPA_PATH=$IPA" >> "$CM_ENV"
-      echo "✅ Found IPA: $IPA ($(du -h "$IPA" | cut -f1))"
-
-  - name: Install Fastlane
-    script: |
-      set -euo pipefail
-      # Install Fastlane gem (required for upload_to_testflight action)
-      gem install fastlane --no-document
-      # Verify installation
-      fastlane --version
-
-  - name: Upload to TestFlight via Fastlane
-    script: |
-      set -euo pipefail
-      # Upload IPA to TestFlight using Fastlane
-      # Fastlane will use APP_STORE_CONNECT_* environment variables from appstore_credentials group
-      fastlane ios upload
-
-artifacts:
-  - $CM_BUILD_DIR/export/*.ipa
-  - $CM_BUILD_DIR/TradeLine247.xcarchive
-
-publishing:
-  # Disabled: Using Fastlane upload_to_testflight instead
-  # app_store_connect:
-  #   auth: integration
-  #   submit_to_testflight: true
->>>>>>> 347dd433
+      - dist/**/*