--- conflicted
+++ resolved
@@ -3,10 +3,6 @@
     name: 🍏 GOODBUILD iOS TestFlight (Upload-only)
     instance_type: mac_mini_m2
     max_build_duration: 60
-<<<<<<< HEAD
-=======
-
->>>>>>> c28e95de
     environment:
       xcode: 16.4
       node: 20.19.6
@@ -14,13 +10,8 @@
         - ios_config
         - app_store_credentials
       vars:
-<<<<<<< HEAD
         # 📌 SINGLE SOURCE OF TRUTH
         APP_VERSION: "1.0.1" 
-=======
-        # ✅ SINGLE SOURCE OF TRUTH
-        APP_VERSION: "1.0.6"
->>>>>>> c28e95de
         XCODE_WORKSPACE: "ios/App/App.xcworkspace"
         XCODE_SCHEME: "App"
         BUNDLE_ID: "com.apex.tradeline"
@@ -55,29 +46,11 @@
       - name: 🧱 Build web assets + sync Capacitor (iOS only)
         script: |
           npm run build
-<<<<<<< HEAD
           npx cap sync
-=======
-          npx cap sync ios
->>>>>>> c28e95de
 
       - name: 🧩 Assert iOS AppIcon exists (hard fail if missing)
         script: |
-<<<<<<< HEAD
           # Inject Version directly into archive command
-=======
-          test -f "ios/App/App/Assets.xcassets/AppIcon.appiconset/Contents.json"
-          echo "✅ AppIcon.appiconset present"
-
-      - name: 🍏 Install CocoaPods
-        script: |
-          cd ios/App
-          pod install
-          cd ../..
-
-      - name: 🔢 Set iOS version & build number
-        script: |
->>>>>>> c28e95de
           cd ios/App
           xcrun agvtool new-marketing-version "$APP_VERSION"
           xcrun agvtool new-version -all "$BUILD_NUMBER"
@@ -91,7 +64,6 @@
 
       - name: 📦 Build IPA (GOODBUILD)
         script: |
-<<<<<<< HEAD
           cd android
           # Use standard AGP properties to override version without file editing
           ./gradlew bundleRelease \
@@ -103,30 +75,4 @@
             -Pandroid.injected.signing.key.password=$CM_KEY_PASSWORD
     artifacts:
       - build/ios/export/*.ipa
-      - android/app/build/outputs/bundle/release/*.aab
-=======
-          xcode-project build-ipa \
-            --workspace "$XCODE_WORKSPACE" \
-            --scheme "$XCODE_SCHEME" \
-            --export-options-plist "ios/App/App/ExportOptions.plist" \
-            --verbose
-
-    artifacts:
-      - build/ios/**/*.ipa
-      - build/ios/**/*.xcarchive
-      - $HOME/Library/Developer/Xcode/DerivedData/**/Logs/Test/*.xcresult
-
-    ios_signing:
-      distribution_type: app_store
-      bundle_identifier: com.apex.tradeline
-
-    publishing:
-      app_store_connect:
-        api_key: $APP_STORE_CONNECT_PRIVATE_KEY
-        key_id: $APP_STORE_CONNECT_KEY_IDENTIFIER
-        issuer_id: $APP_STORE_CONNECT_ISSUER_ID
-        submit_to_testflight: true
-        submit_to_app_store: false
-        # IMPORTANT: Do NOT set beta_groups until the group exists in ASC.
-        # This keeps the lane “upload-only” and prevents post-processing failures.
->>>>>>> c28e95de
+      - android/app/build/outputs/bundle/release/*.aab