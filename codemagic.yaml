workflows:
  ios-capacitor-testflight:
    name: TradeLine 24/7 iOS TestFlight
    max_build_duration: 60
    instance_type: mac_mini_m2
    environment:
      groups:
        - ios_config
        - appstore_credentials
      vars:
        XCODE_WORKSPACE: ios/App/App.xcworkspace
        XCODE_SCHEME: App
      xcode: 16.4
      node: 20.11.1
      npm: 10
      cocoapods: default
    triggering:
      events:
        - push
      branch_patterns:
        - pattern: main
          include: true
          source: true
    scripts:
      - name: Install Node dependencies
        script: npm ci
<<<<<<< HEAD

      - name: Quality gates
        script: npm run lint && npm run typecheck && npm run test:unit

      - name: Playwright smoke
        script: |
          npx playwright install --with-deps chromium
          npm run test:e2e:smoke

=======
>>>>>>> 374991d1
      - name: Build web assets
        script: npm run build
      - name: Sync Capacitor
        script: npx cap sync ios
      - name: Install CocoaPods
<<<<<<< HEAD
        script: |
          cd ios/App
          pod install

=======
        script: cd ios/App && pod install --repo-update
>>>>>>> 374991d1
      - name: Set up keychain
        script: keychain initialize
      - name: Fetch signing files from App Store Connect
<<<<<<< HEAD
        script: |
          #!/usr/bin/env bash
          set -euo pipefail

          # Validate required environment variables
          if [ -z "$APP_STORE_CONNECT_PRIVATE_KEY" ]; then
            echo "❌ APP_STORE_CONNECT_PRIVATE_KEY is not set"
            exit 1
          fi
          if [ -z "$APP_STORE_CONNECT_KEY_IDENTIFIER" ]; then
            echo "❌ APP_STORE_CONNECT_KEY_IDENTIFIER is not set"
            exit 1
          fi
          if [ -z "$APP_STORE_CONNECT_ISSUER_ID" ]; then
            echo "❌ APP_STORE_CONNECT_ISSUER_ID is not set"
            exit 1
          fi

          echo "🔐 Fetching signing files from App Store Connect..."
          app-store-connect fetch-signing-files "$BUNDLE_ID" \
            --type IOS_APP_STORE \
            --create \
            --api-key "$APP_STORE_CONNECT_PRIVATE_KEY" \
            --key-id "$APP_STORE_CONNECT_KEY_IDENTIFIER" \
            --issuer-id "$APP_STORE_CONNECT_ISSUER_ID" \
            --api-unauthorized-retries 5 \
            --disable-jwt-cache

=======
        script: app-store-connect fetch-signing-files "$BUNDLE_ID" --type IOS_APP_STORE --create
>>>>>>> 374991d1
      - name: Add certificates to keychain
        script: keychain add-certificates
      - name: Set up code signing settings
        script: xcode-project use-profiles
      - name: Build archive and IPA
        script: |
          set -euo pipefail

          echo "[build-ios] Workspace: $XCODE_WORKSPACE"
          echo "[build-ios] Scheme:   $XCODE_SCHEME"
          echo "[build-ios] Config:   Release"

          xcode-project build-ipa \
            --workspace "$XCODE_WORKSPACE" \
            --scheme "$XCODE_SCHEME" \
            --config Release \
<<<<<<< HEAD
            --log-path /tmp/xcodebuild_logs

          echo "[build-ios] Locating generated IPA and .xcarchive..."
          IPA_SOURCE="$(find build -type f -name '*.ipa' 2>/dev/null | head -1)"
          ARCHIVE_SOURCE="$(find build -type d -name '*.xcarchive' 2>/dev/null | head -1)"

          if [ -z "${IPA_SOURCE:-}" ] || [ ! -f "${IPA_SOURCE:-/dev/null}" ]; then
            echo "❌ No IPA produced by xcode-project build-ipa" >&2
            exit 70
          fi

          mkdir -p ios/build/export
          cp "$IPA_SOURCE" ios/build/export/TradeLine247.ipa
          echo "✅ iOS archive & IPA built: ios/build/export/TradeLine247.ipa"

=======
            --archive-flags="-destination 'generic/platform=iOS'"
>>>>>>> 374991d1
    artifacts:
      - ios/build/export/*.ipa
      - ios/build/TradeLine247.xcarchive
      - build/ios/ipa/*.ipa
      - /tmp/xcodebuild_logs/*.log
<<<<<<< HEAD
      - $HOME/Library/Developer/Xcode/DerivedData/**/Build/**/*.app
      - $HOME/Library/Developer/Xcode/DerivedData/**/Build/**/*.dSYM
      - playwright-report/**/*
      - dist/**/*

=======
      - ios/build/TradeLine247.xcarchive
>>>>>>> 374991d1
    publishing:
      app_store_connect:
        api_key: $APP_STORE_CONNECT_PRIVATE_KEY
        key_id: $APP_STORE_CONNECT_KEY_IDENTIFIER
        issuer_id: $APP_STORE_CONNECT_ISSUER_ID
        submit_to_testflight: true
<<<<<<< HEAD

  android-capacitor-release:
    name: Android • Capacitor bundleRelease
    instance_type: linux_x2
    max_build_duration: 60
    environment:
      groups:
        - android_signing
      node: 20.11.1
      npm: 10
      java: 17
    cache:
      cache_paths:
        - ~/.npm
        - ~/.gradle
    scripts:
      - name: Install dependencies
        script: npm ci
      - name: Quality gates
        script: npm run lint && npm run typecheck && npm run test:unit
      - name: Playwright smoke
        script: |
          npx playwright install --with-deps chromium
          npm run test:e2e:smoke
      - name: Build Android App Bundle
        script: bash scripts/build-android.sh
      - name: Verify artifacts
        script: bash scripts/verify-codemagic.sh
    artifacts:
      - android/app/build/outputs/**/*.aab
      - playwright-report/**/*
      - dist/**/*
      - build-artifacts-sha256.txt

  web-tests-only:
    name: Web Tests & Smoke
    instance_type: linux
    max_build_duration: 45
    environment:
      node: 20.11.1
      npm: 10
    cache:
      cache_paths:
        - ~/.npm
    scripts:
      - name: Install dependencies
        script: npm ci
      - name: Lint, typecheck, unit tests
        script: npm run lint && npm run typecheck && npm run test:unit
      - name: Build web bundle
        script: npm run build:web
      - name: Install Playwright browsers
        script: npm run test:install-browsers
      - name: Run full Playwright test suite
        script: npx playwright test --reporter=html
    artifacts:
      - playwright-report/**/*
      - dist/**/*
=======
        beta_groups:
          - Internal Testers
>>>>>>> 374991d1
<|MERGE_RESOLUTION|>--- conflicted
+++ resolved
@@ -24,7 +24,6 @@
     scripts:
       - name: Install Node dependencies
         script: npm ci
-<<<<<<< HEAD
 
       - name: Quality gates
         script: npm run lint && npm run typecheck && npm run test:unit
@@ -34,25 +33,18 @@
           npx playwright install --with-deps chromium
           npm run test:e2e:smoke
 
-=======
->>>>>>> 374991d1
       - name: Build web assets
         script: npm run build
       - name: Sync Capacitor
         script: npx cap sync ios
       - name: Install CocoaPods
-<<<<<<< HEAD
         script: |
           cd ios/App
           pod install
 
-=======
-        script: cd ios/App && pod install --repo-update
->>>>>>> 374991d1
       - name: Set up keychain
         script: keychain initialize
       - name: Fetch signing files from App Store Connect
-<<<<<<< HEAD
         script: |
           #!/usr/bin/env bash
           set -euo pipefail
@@ -81,9 +73,6 @@
             --api-unauthorized-retries 5 \
             --disable-jwt-cache
 
-=======
-        script: app-store-connect fetch-signing-files "$BUNDLE_ID" --type IOS_APP_STORE --create
->>>>>>> 374991d1
       - name: Add certificates to keychain
         script: keychain add-certificates
       - name: Set up code signing settings
@@ -100,7 +89,6 @@
             --workspace "$XCODE_WORKSPACE" \
             --scheme "$XCODE_SCHEME" \
             --config Release \
-<<<<<<< HEAD
             --log-path /tmp/xcodebuild_logs
 
           echo "[build-ios] Locating generated IPA and .xcarchive..."
@@ -116,30 +104,22 @@
           cp "$IPA_SOURCE" ios/build/export/TradeLine247.ipa
           echo "✅ iOS archive & IPA built: ios/build/export/TradeLine247.ipa"
 
-=======
-            --archive-flags="-destination 'generic/platform=iOS'"
->>>>>>> 374991d1
     artifacts:
       - ios/build/export/*.ipa
       - ios/build/TradeLine247.xcarchive
       - build/ios/ipa/*.ipa
       - /tmp/xcodebuild_logs/*.log
-<<<<<<< HEAD
       - $HOME/Library/Developer/Xcode/DerivedData/**/Build/**/*.app
       - $HOME/Library/Developer/Xcode/DerivedData/**/Build/**/*.dSYM
       - playwright-report/**/*
       - dist/**/*
 
-=======
-      - ios/build/TradeLine247.xcarchive
->>>>>>> 374991d1
     publishing:
       app_store_connect:
         api_key: $APP_STORE_CONNECT_PRIVATE_KEY
         key_id: $APP_STORE_CONNECT_KEY_IDENTIFIER
         issuer_id: $APP_STORE_CONNECT_ISSUER_ID
         submit_to_testflight: true
-<<<<<<< HEAD
 
   android-capacitor-release:
     name: Android • Capacitor bundleRelease
@@ -197,8 +177,4 @@
         script: npx playwright test --reporter=html
     artifacts:
       - playwright-report/**/*
-      - dist/**/*
-=======
-        beta_groups:
-          - Internal Testers
->>>>>>> 374991d1
+      - dist/**/*