--- conflicted
+++ resolved
@@ -27,17 +27,12 @@
     },
   },
   build: { 
-<<<<<<< HEAD
     sourcemap: false, // Disable sourcemaps in production for better performance
-=======
-    sourcemap: true,
->>>>>>> 300b0291
     outDir: "dist",
     rollupOptions: {
       output: {
         manualChunks: {
           'react-vendor': ['react', 'react-dom', 'react-router-dom'],
-<<<<<<< HEAD
           'ui-vendor': ['@radix-ui/react-slot', '@radix-ui/react-navigation-menu'],
           'supabase': ['@supabase/supabase-js'],
         },
@@ -50,16 +45,6 @@
         drop_console: true,
         drop_debugger: true,
       },
-=======
-        },
-      },
-    },
-  },
-  optimizeDeps: {
-    include: ['react', 'react-dom', 'react-router-dom'],
-    esbuildOptions: {
-      target: 'es2020',
->>>>>>> 300b0291
     },
   },
 }));