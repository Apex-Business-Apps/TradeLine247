--- conflicted
+++ resolved
@@ -26,30 +26,11 @@
       "@": path.resolve(__dirname, "src"),
     },
   },
-<<<<<<< HEAD
-  build: { 
-=======
   build: {
->>>>>>> 221d1ec5
     sourcemap: false, // Disable sourcemaps in production for better performance
     outDir: "dist",
     rollupOptions: {
       output: {
-<<<<<<< HEAD
-        manualChunks: {
-          'react-vendor': ['react', 'react-dom', 'react-router-dom'],
-          'ui-vendor': ['@radix-ui/react-slot', '@radix-ui/react-navigation-menu'],
-          'supabase': ['@supabase/supabase-js'],
-        },
-      },
-    },
-    cssCodeSplit: true,
-    minify: 'terser',
-    terserOptions: {
-      compress: {
-        drop_console: true,
-        drop_debugger: true,
-=======
         // Optimized chunk splitting for better caching and parallel loading
         manualChunks: {
           // Core React (rarely changes, good for long-term caching)
@@ -103,7 +84,6 @@
         drop_console: false,
         drop_debugger: true,
         pure_funcs: ['console.log', 'console.debug', 'console.trace']
->>>>>>> 221d1ec5
       },
     },
   },
