--- conflicted
+++ resolved
@@ -350,11 +350,7 @@
 				ASSETCATALOG_COMPILER_APPICON_NAME = AppIcon;
 				CODE_SIGN_STYLE = Automatic;
 				DEVELOPMENT_TEAM = NWGUYF42KW;
-<<<<<<< HEAD
                                 CURRENT_PROJECT_VERSION = 3;
-=======
-                                CURRENT_PROJECT_VERSION = 1;
->>>>>>> cbda7bd3
 				INFOPLIST_FILE = App/Info.plist;
                                 IPHONEOS_DEPLOYMENT_TARGET = 15.0;
 				LD_RUNPATH_SEARCH_PATHS = "$(inherited) @executable_path/Frameworks";
@@ -375,11 +371,7 @@
 				ASSETCATALOG_COMPILER_APPICON_NAME = AppIcon;
 				CODE_SIGN_IDENTITY = "Apple Distribution";
 				CODE_SIGN_STYLE = Manual;
-<<<<<<< HEAD
                                 CURRENT_PROJECT_VERSION = 3;
-=======
-                                CURRENT_PROJECT_VERSION = 1;
->>>>>>> cbda7bd3
 				DEVELOPMENT_TEAM = NWGUYF42KW;
 				INFOPLIST_FILE = App/Info.plist;
                                 IPHONEOS_DEPLOYMENT_TARGET = 15.0;
