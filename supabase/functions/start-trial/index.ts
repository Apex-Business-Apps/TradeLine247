--- conflicted
+++ resolved
@@ -1,15 +1,6 @@
 import { serve } from "https://deno.land/std@0.168.0/http/server.ts";
-<<<<<<< HEAD
 import { createClient } from "https://esm.sh/@supabase/supabase-js@2.79.0";
 import { preflight, jsonResponse, unexpectedErrorResponse } from "../_shared/cors.ts";
-=======
-import { createClient } from "https://esm.sh/@supabase/supabase-js@2";
-
-const corsHeaders = {
-  "Access-Control-Allow-Origin": "*",
-  "Access-Control-Allow-Headers": "authorization, x-client-info, apikey, content-type",
-};
->>>>>>> b488cc32
 
 interface StartTrialRequest {
   company?: string;
