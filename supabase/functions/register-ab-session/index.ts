import { serve } from 'https://deno.land/std@0.224.0/http/server.ts';
<<<<<<< HEAD
import { createClient } from 'https://esm.sh/@supabase/supabase-js@2.79.0';
import { preflight, jsonResponse, unexpectedErrorResponse } from '../_shared/cors.ts';
=======
import { createClient } from 'https://esm.sh/@supabase/supabase-js@2';
import { preflight, corsHeaders } from '../_shared/cors.ts';
import { secureHeaders, mergeHeaders } from '../_shared/secure_headers.ts';
>>>>>>> b488cc32

serve(async (req) => {
  const pf = preflight(req);
  if (pf) return pf;

  try {
    const supabase = createClient(
      Deno.env.get('SUPABASE_URL') ?? '',
      Deno.env.get('SUPABASE_SERVICE_ROLE_KEY') ?? ''
    );

    const { sessionId, userAgent } = await req.json();

    if (!sessionId) {
      return new Response(
        JSON.stringify({ error: 'Session ID required' }),
        { status: 400, headers: mergeHeaders(corsHeaders, secureHeaders, { 'Content-Type': 'application/json' }) }
      );
    }

    // Get client IP from headers
    const ipAddress = req.headers.get('x-forwarded-for')?.split(',')[0] || 
                      req.headers.get('x-real-ip') || 
                      'unknown';

    // Register or update session
    const { error } = await supabase
      .from('ab_test_sessions')
      .upsert({
        session_id: sessionId,
        last_activity: new Date().toISOString(),
        ip_address: ipAddress,
        user_agent: userAgent || null
      }, {
        onConflict: 'session_id'
      });

    if (error) {
      console.error('Error registering session:', error);
      return new Response(
        JSON.stringify({ error: 'Failed to register session' }),
        { status: 500, headers: { ...corsHeaders, 'Content-Type': 'application/json' } }
      );
    }

    // Clean up old sessions periodically (every 100th request)
    if (Math.random() < 0.01) {
      await supabase.rpc('cleanup_old_ab_sessions');
    }

    return new Response(
      JSON.stringify({ success: true }),
      { headers: mergeHeaders(corsHeaders, secureHeaders, { 'Content-Type': 'application/json' }) }
    );

  } catch (error) {
    console.error('Session registration error:', error);
    return new Response(
      JSON.stringify({ error: 'Internal server error' }),
      { status: 500, headers: { ...corsHeaders, 'Content-Type': 'application/json' } }
    );
  }
});
<|MERGE_RESOLUTION|>--- conflicted
+++ resolved
@@ -1,12 +1,6 @@
 import { serve } from 'https://deno.land/std@0.224.0/http/server.ts';
-<<<<<<< HEAD
 import { createClient } from 'https://esm.sh/@supabase/supabase-js@2.79.0';
 import { preflight, jsonResponse, unexpectedErrorResponse } from '../_shared/cors.ts';
-=======
-import { createClient } from 'https://esm.sh/@supabase/supabase-js@2';
-import { preflight, corsHeaders } from '../_shared/cors.ts';
-import { secureHeaders, mergeHeaders } from '../_shared/secure_headers.ts';
->>>>>>> b488cc32
 
 serve(async (req) => {
   const pf = preflight(req);
